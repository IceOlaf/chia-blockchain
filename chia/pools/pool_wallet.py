--- conflicted
+++ resolved
@@ -1,9 +1,5 @@
 from __future__ import annotations
 
-<<<<<<< HEAD
-=======
-import asyncio
->>>>>>> 6080d55e
 import dataclasses
 import logging
 import time
