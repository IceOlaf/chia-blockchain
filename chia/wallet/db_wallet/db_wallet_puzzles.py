--- conflicted
+++ resolved
@@ -1,8 +1,4 @@
-<<<<<<< HEAD
-from typing import Union, Tuple, Iterator, List
-=======
-from typing import Iterator, Tuple, Union
->>>>>>> b7704ec2
+from typing import Iterator, List, Tuple, Union
 
 from chia.types.blockchain_format.program import Program
 from chia.types.blockchain_format.sized_bytes import bytes32
