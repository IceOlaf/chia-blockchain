from __future__ import annotations
import dataclasses
import logging
import time
import traceback
from typing import Any, Dict, List, Optional, Set, Tuple, Union
from typing_extensions import Literal

from chia.data_layer.data_layer_wallet import DataLayerWallet
from chia.protocols.wallet_protocol import CoinState
from chia.server.ws_connection import WSChiaConnection
from chia.types.blockchain_format.coin import Coin, coin_as_list
from chia.types.blockchain_format.program import Program
from chia.types.blockchain_format.sized_bytes import bytes32
from chia.types.spend_bundle import SpendBundle
from chia.util.db_wrapper import DBWrapper2
from chia.util.hash import std_hash
from chia.util.ints import uint32, uint64
from chia.wallet.db_wallet.db_wallet_puzzles import ACS_MU_PH
from chia.wallet.nft_wallet.nft_wallet import NFTWallet
from chia.wallet.outer_puzzles import AssetType
from chia.wallet.payment import Payment
from chia.wallet.puzzle_drivers import PuzzleInfo, Solver
from chia.wallet.trade_record import TradeRecord
from chia.wallet.trading.offer import NotarizedPayment, Offer
from chia.wallet.trading.trade_status import TradeStatus
from chia.wallet.trading.trade_store import TradeStore
from chia.wallet.transaction_record import TransactionRecord
from chia.wallet.util.transaction_type import TransactionType
from chia.wallet.util.wallet_types import WalletType
from chia.wallet.wallet import Wallet
from chia.wallet.wallet_coin_record import WalletCoinRecord
from chia.wallet.puzzles.load_clvm import load_clvm

OFFER_MOD = load_clvm("settlement_payments.clvm")


class TradeManager:
    """
    This class is a driver for creating and accepting settlement_payments.clvm style offers.

    By default, standard XCH is supported but to support other types of assets you must implement certain functions on
    the asset's wallet as well as create a driver for its puzzle(s).  Here is a guide to integrating a new types of
    assets with this trade manager:

    Puzzle Drivers:
      - See chia/wallet/outer_puzzles.py for a full description of how to build these
      - The `solve` method must be able to be solved by a Solver that looks like this:
            Solver(
                {
                    "coin": bytes
                    "parent_spend": bytes
                    "siblings": List[bytes]  # other coins of the same type being offered
                    "sibling_spends": List[bytes]  # The parent spends for the siblings
                    "sibling_puzzles": List[Program]  # The inner puzzles of the siblings (always OFFER_MOD)
                    "sibling_solutions": List[Program]  # The inner solution of the siblings
                }
            )

    Wallet:
      - Segments in this code that call general wallet methods are highlighted by comments: # ATTENTION: new wallets
      - To be able to be traded, a wallet must implement these methods on itself:
        - generate_signed_transaction(...) -> List[TransactionRecord]  (See cat_wallet.py for full API)
        - convert_puzzle_hash(puzzle_hash: bytes32) -> bytes32  # Converts a puzzlehash from outer to inner puzzle
        - get_puzzle_info(asset_id: bytes32) -> PuzzleInfo
        - get_coins_to_offer(asset_id: bytes32, amount: uint64) -> Set[Coin]
      - If you would like assets from your wallet to be referenced with just a wallet ID, you must also implement:
        - get_asset_id() -> bytes32
      - Finally, you must make sure that your wallet will respond appropriately when these WSM methods are called:
        - get_wallet_for_puzzle_info(puzzle_info: PuzzleInfo) -> <Your wallet>
        - create_wallet_for_puzzle_info(..., puzzle_info: PuzzleInfo) -> <Your wallet>  (See cat_wallet.py for full API)
        - get_wallet_for_asset_id(asset_id: bytes32) -> <Your wallet>
    """

    wallet_state_manager: Any
    log: logging.Logger
    trade_store: TradeStore

    @staticmethod
    async def create(
        wallet_state_manager: Any,
        db_wrapper: DBWrapper2,
        name: Optional[str] = None,
    ) -> TradeManager:
        self = TradeManager()
        if name:
            self.log = logging.getLogger(name)
        else:
            self.log = logging.getLogger(__name__)

        self.wallet_state_manager = wallet_state_manager
        self.trade_store = await TradeStore.create(db_wrapper)
        return self

    async def get_offers_with_status(self, status: TradeStatus) -> List[TradeRecord]:
        records = await self.trade_store.get_trade_record_with_status(status)
        return records

    async def get_coins_of_interest(
        self,
    ) -> Dict[bytes32, Coin]:
        """
        Returns list of coins we want to check if they are included in filter,
        These will include coins that belong to us and coins that that on other side of treade
        """
        all_pending = []
        pending_accept = await self.get_offers_with_status(TradeStatus.PENDING_ACCEPT)
        pending_confirm = await self.get_offers_with_status(TradeStatus.PENDING_CONFIRM)
        pending_cancel = await self.get_offers_with_status(TradeStatus.PENDING_CANCEL)
        all_pending.extend(pending_accept)
        all_pending.extend(pending_confirm)
        all_pending.extend(pending_cancel)
        interested_dict = {}

        for trade in all_pending:
            for coin in trade.coins_of_interest:
                interested_dict[coin.name()] = coin

        return interested_dict

    async def get_trade_by_coin(self, coin: Coin) -> Optional[TradeRecord]:
        all_trades = await self.get_all_trades()
        for trade in all_trades:
            if trade.status == TradeStatus.CANCELLED.value:
                continue
            if coin in trade.coins_of_interest:
                return trade
        return None

    async def coins_of_interest_farmed(
        self, coin_state: CoinState, fork_height: Optional[uint32], peer: WSChiaConnection
    ) -> None:
        """
        If both our coins and other coins in trade got removed that means that trade was successfully executed
        If coins from other side of trade got farmed without ours, that means that trade failed because either someone
        else completed trade or other side of trade canceled the trade by doing a spend.
        If our coins got farmed but coins from other side didn't, we successfully canceled trade by spending inputs.
        """
        self.log.info(f"coins_of_interest_farmed: {coin_state}")
        trade = await self.get_trade_by_coin(coin_state.coin)
        if trade is None:
            self.log.error(f"Coin: {coin_state.coin}, not in any trade")
            return
        if coin_state.spent_height is None:
            self.log.error(f"Coin: {coin_state.coin}, has not been spent so trade can remain valid")

        # Then let's filter the offer into coins that WE offered
        offer = Offer.from_bytes(trade.offer)
        primary_coin_ids = [c.name() for c in offer.bundle.removals()]
        our_coin_records: List[WalletCoinRecord] = await self.wallet_state_manager.coin_store.get_multiple_coin_records(
            primary_coin_ids
        )
        our_primary_coins: List[Coin] = [cr.coin for cr in our_coin_records]
        our_additions: List[Coin] = list(
            filter(lambda c: offer.get_root_removal(c) in our_primary_coins, offer.bundle.additions())
        )
        our_addition_ids: List[bytes32] = [c.name() for c in our_additions]

        # And get all relevant coin states
        coin_states = await self.wallet_state_manager.wallet_node.get_coin_state(
            our_addition_ids,
            peer=peer,
            fork_height=fork_height,
        )
        assert coin_states is not None
        coin_state_names: List[bytes32] = [cs.coin.name() for cs in coin_states]

        # If any of our settlement_payments were spent, this offer was a success!
        if set(our_addition_ids) == set(coin_state_names):
            height = coin_states[0].created_height
            await self.trade_store.set_status(trade.trade_id, TradeStatus.CONFIRMED, height)
            tx_records: List[TransactionRecord] = await self.calculate_tx_records_for_offer(offer, False)
            for tx in tx_records:
                if TradeStatus(trade.status) == TradeStatus.PENDING_ACCEPT:
                    await self.wallet_state_manager.add_transaction(
                        dataclasses.replace(tx, confirmed_at_height=height, confirmed=True)
                    )

            self.log.info(f"Trade with id: {trade.trade_id} confirmed at height: {height}")
        else:
            # In any other scenario this trade failed
            await self.wallet_state_manager.delete_trade_transactions(trade.trade_id)
            if trade.status == TradeStatus.PENDING_CANCEL.value:
                await self.trade_store.set_status(trade.trade_id, TradeStatus.CANCELLED)
                self.log.info(f"Trade with id: {trade.trade_id} canceled")
            elif trade.status == TradeStatus.PENDING_CONFIRM.value:
                await self.trade_store.set_status(trade.trade_id, TradeStatus.FAILED)
                self.log.warning(f"Trade with id: {trade.trade_id} failed")

    async def get_locked_coins(self, wallet_id: Optional[int] = None) -> Dict[bytes32, WalletCoinRecord]:
        """Returns a dictionary of confirmed coins that are locked by a trade."""
        all_pending = []
        pending_accept = await self.get_offers_with_status(TradeStatus.PENDING_ACCEPT)
        pending_confirm = await self.get_offers_with_status(TradeStatus.PENDING_CONFIRM)
        pending_cancel = await self.get_offers_with_status(TradeStatus.PENDING_CANCEL)
        all_pending.extend(pending_accept)
        all_pending.extend(pending_confirm)
        all_pending.extend(pending_cancel)

        coins_of_interest = []
        for trade_offer in all_pending:
            coins_of_interest.extend([c.name() for c in Offer.from_bytes(trade_offer.offer).get_involved_coins()])

        result = {}
        coin_records = await self.wallet_state_manager.coin_store.get_multiple_coin_records(coins_of_interest)
        for record in coin_records:
            if wallet_id is None or record.wallet_id == wallet_id:
                result[record.name()] = record

        return result

    async def get_all_trades(self) -> List[TradeRecord]:
        all: List[TradeRecord] = await self.trade_store.get_all_trades()
        return all

    async def get_trade_by_id(self, trade_id: bytes32) -> Optional[TradeRecord]:
        record = await self.trade_store.get_trade_record(trade_id)
        return record

    async def cancel_pending_offer(self, trade_id: bytes32) -> None:
        await self.trade_store.set_status(trade_id, TradeStatus.CANCELLED)
        self.wallet_state_manager.state_changed("offer_cancelled")

    async def cancel_pending_offer_safely(
        self, trade_id: bytes32, fee: uint64 = uint64(0)
    ) -> Optional[List[TransactionRecord]]:
        """This will create a transaction that includes coins that were offered"""
        self.log.info(f"Secure-Cancel pending offer with id trade_id {trade_id.hex()}")
        trade = await self.trade_store.get_trade_record(trade_id)
        if trade is None:
            return None

        all_txs: List[TransactionRecord] = []
        fee_to_pay: uint64 = fee
        for coin in Offer.from_bytes(trade.offer).get_cancellation_coins():
            wallet = await self.wallet_state_manager.get_wallet_for_coin(coin.name())

            if wallet is None:
                continue

            if wallet.type() == WalletType.NFT:
                new_ph = await wallet.wallet_state_manager.main_wallet.get_new_puzzlehash()
            else:
                new_ph = await wallet.get_new_puzzlehash()
            # This should probably not switch on whether or not we're spending a XCH but it has to for now
            if wallet.type() == WalletType.STANDARD_WALLET:
                if fee_to_pay > coin.amount:
                    selected_coins: Set[Coin] = await wallet.select_coins(
                        uint64(fee_to_pay - coin.amount),
                        exclude=[coin],
                    )
                    selected_coins.add(coin)
                else:
                    selected_coins = {coin}
                tx = await wallet.generate_signed_transaction(
                    uint64(sum([c.amount for c in selected_coins]) - fee_to_pay),
                    new_ph,
                    fee=fee_to_pay,
                    coins=selected_coins,
                    ignore_max_send_amount=True,
                )
                all_txs.append(tx)
            else:
                # ATTENTION: new_wallets
                txs = await wallet.generate_signed_transaction(
                    [coin.amount], [new_ph], fee=fee_to_pay, coins={coin}, ignore_max_send_amount=True
                )
                all_txs.extend(txs)
            fee_to_pay = uint64(0)

            cancellation_addition = Coin(coin.name(), new_ph, coin.amount)
            all_txs.append(
                TransactionRecord(
                    confirmed_at_height=uint32(0),
                    created_at_time=uint64(int(time.time())),
                    to_puzzle_hash=new_ph,
                    amount=uint64(coin.amount),
                    fee_amount=fee,
                    confirmed=False,
                    sent=uint32(10),
                    spend_bundle=None,
                    additions=[cancellation_addition],
                    removals=[coin],
                    wallet_id=wallet.id(),
                    sent_to=[],
                    trade_id=None,
                    type=uint32(TransactionType.INCOMING_TX.value),
                    name=cancellation_addition.name(),
                    memos=[],
                )
            )

        for tx in all_txs:
            await self.wallet_state_manager.add_pending_transaction(tx_record=dataclasses.replace(tx, fee_amount=fee))

        await self.trade_store.set_status(trade_id, TradeStatus.PENDING_CANCEL)

        return all_txs

    async def cancel_pending_offers(
        self, trades: List[TradeRecord], fee: uint64 = uint64(0), secure: bool = True
    ) -> Optional[List[TransactionRecord]]:
        """This will create a transaction that includes coins that were offered"""

        all_txs: List[TransactionRecord] = []
        bundles: List[SpendBundle] = []
        fee_to_pay: uint64 = fee
        for trade in trades:
            if trade is None:
                self.log.error("Cannot find offer, skip cancellation.")
                continue

            for coin in Offer.from_bytes(trade.offer).get_primary_coins():
                wallet = await self.wallet_state_manager.get_wallet_for_coin(coin.name())

                if wallet is None:
                    self.log.error(f"Cannot find wallet for offer {trade.trade_id}, skip cancellation.")
                    continue

                if wallet.type() == WalletType.NFT:
                    new_ph = await wallet.wallet_state_manager.main_wallet.get_new_puzzlehash()
                else:
                    new_ph = await wallet.get_new_puzzlehash()
                # This should probably not switch on whether or not we're spending a XCH but it has to for now
                if wallet.type() == WalletType.STANDARD_WALLET:
                    if fee_to_pay > coin.amount:
                        selected_coins: Set[Coin] = await wallet.select_coins(
                            uint64(fee_to_pay - coin.amount),
                            exclude=[coin],
                        )
                        selected_coins.add(coin)
                    else:
                        selected_coins = {coin}
                    tx: TransactionRecord = await wallet.generate_signed_transaction(
                        uint64(sum([c.amount for c in selected_coins]) - fee_to_pay),
                        new_ph,
                        fee=fee_to_pay,
                        coins=selected_coins,
                        ignore_max_send_amount=True,
                    )
                    if tx is not None and tx.spend_bundle is not None:
                        bundles.append(tx.spend_bundle)
                        all_txs.append(dataclasses.replace(tx, spend_bundle=None))
                else:
                    # ATTENTION: new_wallets
                    txs = await wallet.generate_signed_transaction(
                        [coin.amount], [new_ph], fee=fee_to_pay, coins={coin}, ignore_max_send_amount=True
                    )
                    for tx in txs:
                        if tx is not None and tx.spend_bundle is not None:
                            bundles.append(tx.spend_bundle)
                            all_txs.append(dataclasses.replace(tx, spend_bundle=None))
                fee_to_pay = uint64(0)

                cancellation_addition = Coin(coin.name(), new_ph, coin.amount)
                all_txs.append(
                    TransactionRecord(
                        confirmed_at_height=uint32(0),
                        created_at_time=uint64(int(time.time())),
                        to_puzzle_hash=new_ph,
                        amount=uint64(coin.amount),
                        fee_amount=fee,
                        confirmed=False,
                        sent=uint32(10),
                        spend_bundle=None,
                        additions=[cancellation_addition],
                        removals=[coin],
                        wallet_id=wallet.id(),
                        sent_to=[],
                        trade_id=None,
                        type=uint32(TransactionType.INCOMING_TX.value),
                        name=cancellation_addition.name(),
                        memos=[],
                    )
                )
        # Aggregate spend bundles to the first tx
        if len(all_txs) > 0:
            all_txs[0] = dataclasses.replace(all_txs[0], spend_bundle=SpendBundle.aggregate(bundles))
        if secure:
            for tx in all_txs:
                await self.wallet_state_manager.add_pending_transaction(
                    tx_record=dataclasses.replace(tx, fee_amount=fee)
                )
        else:
            self.wallet_state_manager.state_changed("offer_cancelled")
        for trade in trades:
            if secure:
                await self.trade_store.set_status(trade.trade_id, TradeStatus.PENDING_CANCEL)
            else:
                await self.trade_store.set_status(trade.trade_id, TradeStatus.CANCELLED)
        return all_txs

    async def save_trade(self, trade: TradeRecord) -> None:
        await self.trade_store.add_trade_record(trade)
        self.wallet_state_manager.state_changed("offer_added")

    async def create_offer_for_ids(
        self,
        offer: Dict[Union[int, bytes32], int],
        driver_dict: Optional[Dict[bytes32, PuzzleInfo]] = None,
        solver: Optional[Solver] = None,
        fee: uint64 = uint64(0),
        validate_only: bool = False,
        min_coin_amount: Optional[uint64] = None,
    ) -> Union[Tuple[Literal[True], TradeRecord, None], Tuple[Literal[False], None, str]]:
        if driver_dict is None:
            driver_dict = {}
        if solver is None:
            solver = Solver({})
        result = await self._create_offer_for_ids(offer, driver_dict, solver, fee=fee, min_coin_amount=min_coin_amount)
        if not result[0] or result[1] is None:
            raise Exception(f"Error creating offer: {result[2]}")

        success, created_offer, error = result

        now = uint64(int(time.time()))
        trade_offer: TradeRecord = TradeRecord(
            confirmed_at_index=uint32(0),
            accepted_at_time=None,
            created_at_time=now,
            is_my_offer=True,
            sent=uint32(0),
            offer=bytes(created_offer),
            taken_offer=None,
            coins_of_interest=created_offer.get_involved_coins(),
            trade_id=created_offer.name(),
            status=uint32(TradeStatus.PENDING_ACCEPT.value),
            sent_to=[],
        )

        if success is True and trade_offer is not None and not validate_only:
            await self.save_trade(trade_offer)

        return success, trade_offer, error

    async def _create_offer_for_ids(
        self,
        offer_dict: Dict[Union[int, bytes32], int],
        driver_dict: Optional[Dict[bytes32, PuzzleInfo]] = None,
        solver: Optional[Solver] = None,
        fee: uint64 = uint64(0),
        min_coin_amount: Optional[uint64] = None,
    ) -> Union[Tuple[Literal[True], Offer, None], Tuple[Literal[False], None, str]]:
        """
        Offer is dictionary of wallet ids and amount
        """
        if driver_dict is None:
            driver_dict = {}
        if solver is None:
            solver = Solver({})
        try:
            coins_to_offer: Dict[Union[int, bytes32], List[Coin]] = {}
            requested_payments: Dict[Optional[bytes32], List[Payment]] = {}
            offer_dict_no_ints: Dict[Optional[bytes32], int] = {}
            for id, amount in offer_dict.items():
                asset_id: Optional[bytes32] = None
                # asset_id can either be none if asset is XCH or
                # bytes32 if another asset (e.g. NFT, CAT)
                if amount > 0:
                    # this is what we are receiving in the trade
                    memos: List[bytes] = []
                    if isinstance(id, int):
                        wallet_id = uint32(id)
                        wallet = self.wallet_state_manager.wallets[wallet_id]
                        p2_ph: bytes32 = await wallet.get_new_puzzlehash()
                        if wallet.type() != WalletType.STANDARD_WALLET:
                            if callable(getattr(wallet, "get_asset_id", None)):  # ATTENTION: new wallets
                                asset_id = bytes32(bytes.fromhex(wallet.get_asset_id()))
                                memos = [p2_ph]
                            else:
                                raise ValueError(
                                    f"Cannot request assets from wallet id {wallet.id()} without more information"
                                )
                    else:
                        p2_ph = await self.wallet_state_manager.main_wallet.get_new_puzzlehash()
                        asset_id = id
                        wallet = await self.wallet_state_manager.get_wallet_for_asset_id(asset_id.hex())
                        memos = [p2_ph]
                    requested_payments[asset_id] = [Payment(p2_ph, uint64(amount), memos)]
                elif amount < 0:
                    # this is what we are sending in the trade
                    if isinstance(id, int):
                        wallet_id = uint32(id)
                        wallet = self.wallet_state_manager.wallets[wallet_id]
                        if wallet.type() != WalletType.STANDARD_WALLET:
                            if callable(getattr(wallet, "get_asset_id", None)):  # ATTENTION: new wallets
                                asset_id = bytes32(bytes.fromhex(wallet.get_asset_id()))
                            else:
                                raise ValueError(
                                    f"Cannot offer assets from wallet id {wallet.id()} without more information"
                                )
                    else:
                        asset_id = id
                        wallet = await self.wallet_state_manager.get_wallet_for_asset_id(asset_id.hex())
                    if not callable(getattr(wallet, "get_coins_to_offer", None)):  # ATTENTION: new wallets
                        raise ValueError(f"Cannot offer coins from wallet id {wallet.id()}")
                    coins_to_offer[id] = await wallet.get_coins_to_offer(asset_id, uint64(abs(amount)), min_coin_amount)
                    # Note: if we use check_for_special_offer_making, this is not used.
                elif amount == 0:
                    raise ValueError("You cannot offer nor request 0 amount of something")

                offer_dict_no_ints[asset_id] = amount

                if asset_id is not None and wallet is not None:  # if this asset is not XCH
                    if callable(getattr(wallet, "get_puzzle_info", None)):
                        puzzle_driver: PuzzleInfo = await wallet.get_puzzle_info(asset_id)
                        if asset_id in driver_dict and driver_dict[asset_id] != puzzle_driver:
                            # ignore the case if we're an nft transfering the did owner
                            if self.check_for_owner_change_in_drivers(puzzle_driver, driver_dict[asset_id]):
                                driver_dict[asset_id] = puzzle_driver
                            else:
                                raise ValueError(
                                    f"driver_dict specified {driver_dict[asset_id]}, was expecting {puzzle_driver}"
                                )
                        else:
                            driver_dict[asset_id] = puzzle_driver
                    else:
                        raise ValueError(f"Wallet for asset id {asset_id} is not properly integrated with TradeManager")

            potential_special_offer: Optional[Offer] = await self.check_for_special_offer_making(
                offer_dict_no_ints, driver_dict, solver, fee, min_coin_amount
            )

            if potential_special_offer is not None:
                return True, potential_special_offer, None

            all_coins: List[Coin] = [c for coins in coins_to_offer.values() for c in coins]
            notarized_payments: Dict[Optional[bytes32], List[NotarizedPayment]] = Offer.notarize_payments(
                requested_payments, all_coins
            )
            announcements_to_assert = Offer.calculate_announcements(notarized_payments, driver_dict)

            all_transactions: List[TransactionRecord] = []
            fee_left_to_pay: uint64 = fee
            for id, selected_coins in coins_to_offer.items():
                if isinstance(id, int):
                    wallet = self.wallet_state_manager.wallets[id]
                else:
                    wallet = await self.wallet_state_manager.get_wallet_for_asset_id(id.hex())
                # This should probably not switch on whether or not we're spending XCH but it has to for now
                if wallet.type() == WalletType.STANDARD_WALLET:
                    tx = await wallet.generate_signed_transaction(
                        abs(offer_dict[id]),
                        Offer.ph(),
                        fee=fee_left_to_pay,
                        coins=set(selected_coins),
                        puzzle_announcements_to_consume=announcements_to_assert,
                    )
                    all_transactions.append(tx)
                elif wallet.type() == WalletType.NFT:
                    # This is to generate the tx for specific nft assets, i.e. not using
                    # wallet_id as the selector which would select any coins from nft_wallet
                    amounts = [coin.amount for coin in selected_coins]
                    txs = await wallet.generate_signed_transaction(
                        # [abs(offer_dict[id])],
                        amounts,
                        [Offer.ph()],
                        fee=fee_left_to_pay,
                        coins=set(selected_coins),
                        puzzle_announcements_to_consume=announcements_to_assert,
                    )
                    all_transactions.extend(txs)
                else:
                    # ATTENTION: new_wallets
                    txs = await wallet.generate_signed_transaction(
                        [abs(offer_dict[id])],
                        [Offer.ph()],
                        fee=fee_left_to_pay,
                        coins=set(selected_coins),
                        puzzle_announcements_to_consume=announcements_to_assert,
                    )
                    all_transactions.extend(txs)

                fee_left_to_pay = uint64(0)

            total_spend_bundle = SpendBundle.aggregate(
                [x.spend_bundle for x in all_transactions if x.spend_bundle is not None]
            )

            offer = Offer(notarized_payments, total_spend_bundle, driver_dict)
            return True, offer, None

        except Exception as e:
            tb = traceback.format_exc()
            self.log.error(f"Error with creating trade offer: {type(e)}{tb}")
            return False, None, str(e)

    async def maybe_create_wallets_for_offer(self, offer: Offer) -> None:

        for key in offer.arbitrage():
            wsm = self.wallet_state_manager
            if key is None:
                continue
            # ATTENTION: new_wallets
            exists: Optional[Wallet] = await wsm.get_wallet_for_puzzle_info(offer.driver_dict[key])
            if exists is None:
                await wsm.create_wallet_for_puzzle_info(offer.driver_dict[key])

    async def check_offer_validity(self, offer: Offer, peer: WSChiaConnection) -> bool:
        all_removals: List[Coin] = offer.bundle.removals()
        all_removal_names: List[bytes32] = [c.name() for c in all_removals]
        non_ephemeral_removals: List[Coin] = list(
            filter(lambda c: c.parent_coin_info not in all_removal_names, all_removals)
        )
        coin_states = await self.wallet_state_manager.wallet_node.get_coin_state(
            [c.name() for c in non_ephemeral_removals], peer=peer
        )
        return len(coin_states) == len(non_ephemeral_removals) and all([cs.spent_height is None for cs in coin_states])

    async def calculate_tx_records_for_offer(self, offer: Offer, validate: bool) -> List[TransactionRecord]:
        if validate:
            final_spend_bundle: SpendBundle = offer.to_valid_spend()
        else:
            final_spend_bundle = offer.bundle

        settlement_coins: List[Coin] = [c for coins in offer.get_offered_coins().values() for c in coins]
        settlement_coin_ids: List[bytes32] = [c.name() for c in settlement_coins]
        additions: List[Coin] = final_spend_bundle.not_ephemeral_additions()
        removals: List[Coin] = final_spend_bundle.removals()
        all_fees = uint64(final_spend_bundle.fees())

        txs = []

        addition_dict: Dict[uint32, List[Coin]] = {}
        for addition in additions:
            wallet_info = await self.wallet_state_manager.get_wallet_id_for_puzzle_hash(addition.puzzle_hash)
            if wallet_info is not None:
                wallet_id, _ = wallet_info
                if addition.parent_coin_info in settlement_coin_ids:
                    wallet = self.wallet_state_manager.wallets[wallet_id]
                    to_puzzle_hash = await wallet.convert_puzzle_hash(addition.puzzle_hash)  # ATTENTION: new wallets
                    txs.append(
                        TransactionRecord(
                            confirmed_at_height=uint32(0),
                            created_at_time=uint64(int(time.time())),
                            to_puzzle_hash=to_puzzle_hash,
                            amount=uint64(addition.amount),
                            fee_amount=uint64(0),
                            confirmed=False,
                            sent=uint32(10),
                            spend_bundle=None,
                            additions=[addition],
                            removals=[],
                            wallet_id=wallet_id,
                            sent_to=[],
                            trade_id=offer.name(),
                            type=uint32(TransactionType.INCOMING_TRADE.value),
                            name=std_hash(final_spend_bundle.name() + addition.name()),
                            memos=[],
                        )
                    )
                else:  # This is change
                    addition_dict.setdefault(wallet_id, [])
                    addition_dict[wallet_id].append(addition)

        # While we want additions to show up as separate records, removals of the same wallet should show as one
        removal_dict: Dict[uint32, List[Coin]] = {}
        for removal in removals:
            wallet_info = await self.wallet_state_manager.get_wallet_id_for_puzzle_hash(removal.puzzle_hash)
            if wallet_info is not None:
                wallet_id, _ = wallet_info
                removal_dict.setdefault(wallet_id, [])
                removal_dict[wallet_id].append(removal)

        all_removals: List[bytes32] = [r.name() for removals in removal_dict.values() for r in removals]

        for wid, grouped_removals in removal_dict.items():
            wallet = self.wallet_state_manager.wallets[wid]
            to_puzzle_hash = bytes32([1] * 32)  # We use all zeros to be clear not to send here
            removal_tree_hash = Program.to([coin_as_list(rem) for rem in grouped_removals]).get_tree_hash()
            # We also need to calculate the sent amount
            removed: int = sum(c.amount for c in grouped_removals)
            potential_change_coins: List[Coin] = addition_dict[wid] if wid in addition_dict else []
            change_coins: List[Coin] = [c for c in potential_change_coins if c.parent_coin_info in all_removals]
            change_amount: int = sum(c.amount for c in change_coins)
            sent_amount: int = removed - change_amount
            txs.append(
                TransactionRecord(
                    confirmed_at_height=uint32(0),
                    created_at_time=uint64(int(time.time())),
                    to_puzzle_hash=to_puzzle_hash,
                    amount=uint64(sent_amount),
                    fee_amount=all_fees,
                    confirmed=False,
                    sent=uint32(10),
                    spend_bundle=None,
                    additions=change_coins,
                    removals=grouped_removals,
                    wallet_id=wallet.id(),
                    sent_to=[],
                    trade_id=offer.name(),
                    type=uint32(TransactionType.OUTGOING_TRADE.value),
                    name=std_hash(final_spend_bundle.name() + removal_tree_hash),
                    memos=[],
                )
            )

        return txs

    async def respond_to_offer(
        self,
        offer: Offer,
        peer: WSChiaConnection,
<<<<<<< HEAD
        fee: uint64 = uint64(0),
=======
        solver: Optional[Solver] = None,
        fee=uint64(0),
>>>>>>> 469d3465
        min_coin_amount: Optional[uint64] = None,
    ) -> Union[Tuple[Literal[True], TradeRecord, None], Tuple[Literal[False], None, str]]:
        if solver is None:
            solver = Solver({})
        take_offer_dict: Dict[Union[bytes32, int], int] = {}
        arbitrage: Dict[Optional[bytes32], int] = offer.arbitrage()

        for asset_id, amount in arbitrage.items():
            if asset_id is None:
                wallet = self.wallet_state_manager.main_wallet
                key: Union[bytes32, int] = int(wallet.id())
            else:
                # ATTENTION: new wallets
                wallet = await self.wallet_state_manager.get_wallet_for_asset_id(asset_id.hex())
                if wallet is None and amount < 0:
                    return False, None, f"Do not have a wallet for asset ID: {asset_id} to fulfill offer"
                elif wallet is None or wallet.type() in [WalletType.NFT, WalletType.DATA_LAYER]:
                    key = asset_id
                else:
                    key = int(wallet.id())
            take_offer_dict[key] = amount

        # First we validate that all of the coins in this offer exist
        valid: bool = await self.check_offer_validity(offer, peer)
        if not valid:
            return False, None, "This offer is no longer valid"
        result = await self._create_offer_for_ids(
            take_offer_dict, offer.driver_dict, solver, fee=fee, min_coin_amount=min_coin_amount
        )
        if not result[0] or result[1] is None:
            return False, None, result[2]

        success, take_offer, error = result

        complete_offer = await self.check_for_final_modifications(Offer.aggregate([offer, take_offer]), solver)
        self.log.info(f"COMPLETE OFFER: {complete_offer.to_bech32()}")
        assert complete_offer.is_valid()
        final_spend_bundle: SpendBundle = complete_offer.to_valid_spend()
        await self.maybe_create_wallets_for_offer(complete_offer)

        tx_records: List[TransactionRecord] = await self.calculate_tx_records_for_offer(complete_offer, True)

        trade_record: TradeRecord = TradeRecord(
            confirmed_at_index=uint32(0),
            accepted_at_time=uint64(int(time.time())),
            created_at_time=uint64(int(time.time())),
            is_my_offer=False,
            sent=uint32(0),
            offer=bytes(complete_offer),
            taken_offer=bytes(offer),
            coins_of_interest=complete_offer.get_involved_coins(),
            trade_id=complete_offer.name(),
            status=uint32(TradeStatus.PENDING_CONFIRM.value),
            sent_to=[],
        )

        await self.save_trade(trade_record)

        # Dummy transaction for the sake of the wallet push
        push_tx = TransactionRecord(
            confirmed_at_height=uint32(0),
            created_at_time=uint64(int(time.time())),
            to_puzzle_hash=bytes32([1] * 32),
            amount=uint64(0),
            fee_amount=uint64(0),
            confirmed=False,
            sent=uint32(0),
            spend_bundle=final_spend_bundle,
            additions=[],
            removals=[],
            wallet_id=uint32(0),
            sent_to=[],
            trade_id=bytes32([1] * 32),
            type=uint32(TransactionType.OUTGOING_TRADE.value),
            name=final_spend_bundle.name(),
            memos=[],
        )
        await self.wallet_state_manager.add_pending_transaction(push_tx)
        for tx in tx_records:
            await self.wallet_state_manager.add_transaction(tx)

        return True, trade_record, None

    async def check_for_special_offer_making(
        self,
        offer_dict: Dict[Optional[bytes32], int],
        driver_dict: Dict[bytes32, PuzzleInfo],
        solver: Solver,
        fee: uint64 = uint64(0),
        min_coin_amount: Optional[uint64] = None,
    ) -> Optional[Offer]:
        for puzzle_info in driver_dict.values():
            if (
                puzzle_info.check_type([AssetType.SINGLETON.value, AssetType.METADATA.value, AssetType.OWNERSHIP.value])
                and isinstance(puzzle_info.also().also()["transfer_program"], PuzzleInfo)  # type: ignore
                and puzzle_info.also().also()["transfer_program"].type()  # type: ignore
                == AssetType.ROYALTY_TRANSFER_PROGRAM.value
            ):
                return await NFTWallet.make_nft1_offer(
                    self.wallet_state_manager, offer_dict, driver_dict, fee, min_coin_amount
                )
            elif (
                puzzle_info.check_type(
                    [
                        AssetType.SINGLETON.value,
                        AssetType.METADATA.value,
                    ]
                )
                and puzzle_info.also()["updater_hash"] == ACS_MU_PH  # type: ignore
            ):
                return await DataLayerWallet.make_update_offer(
                    self.wallet_state_manager, offer_dict, driver_dict, solver, fee
                )
        return None

    def check_for_owner_change_in_drivers(self, puzzle_info: PuzzleInfo, driver_info: PuzzleInfo) -> bool:
        if puzzle_info.check_type(
            [
                AssetType.SINGLETON.value,
                AssetType.METADATA.value,
                AssetType.OWNERSHIP.value,
            ]
        ) and driver_info.check_type(
            [
                AssetType.SINGLETON.value,
                AssetType.METADATA.value,
                AssetType.OWNERSHIP.value,
            ]
        ):
            old_owner = driver_info.also().also().info["owner"]  # type: ignore
            puzzle_info.also().also().info["owner"] = old_owner  # type: ignore
            if driver_info == puzzle_info:
                return True
        return False

    async def get_offer_summary(self, offer: Offer) -> Dict[str, Any]:
        for puzzle_info in offer.driver_dict.values():
            if (
                puzzle_info.check_type(
                    [
                        AssetType.SINGLETON.value,
                        AssetType.METADATA.value,
                    ]
                )
                and puzzle_info.also()["updater_hash"] == ACS_MU_PH  # type: ignore
            ):
                return await DataLayerWallet.get_offer_summary(offer)
        # Otherwise just return the same thing as the RPC normally does
        offered, requested, infos = offer.summary()
        return {"offered": offered, "requested": requested, "fees": offer.bundle.fees(), "infos": infos}

    async def check_for_final_modifications(self, offer: Offer, solver: Solver) -> Offer:
        for puzzle_info in offer.driver_dict.values():
            if (
                puzzle_info.check_type(
                    [
                        AssetType.SINGLETON.value,
                        AssetType.METADATA.value,
                    ]
                )
                and puzzle_info.also()["updater_hash"] == ACS_MU_PH  # type: ignore
            ):
                return await DataLayerWallet.finish_graftroot_solutions(offer, solver)

        return offer<|MERGE_RESOLUTION|>--- conflicted
+++ resolved
@@ -701,12 +701,8 @@
         self,
         offer: Offer,
         peer: WSChiaConnection,
-<<<<<<< HEAD
+        solver: Optional[Solver] = None,
         fee: uint64 = uint64(0),
-=======
-        solver: Optional[Solver] = None,
-        fee=uint64(0),
->>>>>>> 469d3465
         min_coin_amount: Optional[uint64] = None,
     ) -> Union[Tuple[Literal[True], TradeRecord, None], Tuple[Literal[False], None, str]]:
         if solver is None:
