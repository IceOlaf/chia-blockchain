--- conflicted
+++ resolved
@@ -1320,13 +1320,6 @@
         for tx in txs:
             await self.tx_store.delete_transaction_record(tx.name)
 
-<<<<<<< HEAD
-    def get_dl_wallet(self):
-        for _, wallet in self.wallets.items():
-            if wallet.type() == WalletType.DATA_LAYER.value:
-                return wallet
-        return None
-=======
     async def convert_puzzle_hash(self, wallet_id: uint32, puzzle_hash: bytes32) -> bytes32:
         wallet = self.wallets[wallet_id]
         # This should be general to wallets but for right now this is just for CATs so we'll add this if
@@ -1334,4 +1327,9 @@
             return await wallet.convert_puzzle_hash(puzzle_hash)
 
         return puzzle_hash
->>>>>>> b4a61511
+
+    def get_dl_wallet(self):
+        for _, wallet in self.wallets.items():
+            if wallet.type() == WalletType.DATA_LAYER.value:
+                return wallet
+        return None