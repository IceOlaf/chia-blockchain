from __future__ import annotations
from dataclasses import dataclass
from typing import Any, Dict, List, Optional, Set, Tuple, Union, BinaryIO

from blspy import G2Element
from clvm_tools.binutils import disassemble

from chia.types.blockchain_format.sized_bytes import bytes32
from chia.types.blockchain_format.coin import Coin, coin_as_list
from chia.types.blockchain_format.program import Program, INFINITE_COST
from chia.types.announcement import Announcement
from chia.types.coin_spend import CoinSpend
from chia.types.spend_bundle import SpendBundle
from chia.util.bech32m import bech32_decode, bech32_encode, convertbits
from chia.util.ints import uint64
from chia.wallet.outer_puzzles import (
    construct_puzzle,
    create_asset_id,
    match_puzzle,
    solve_puzzle,
    get_inner_puzzle,
    get_inner_solution,
)
from chia.wallet.payment import Payment
from chia.wallet.puzzle_drivers import PuzzleInfo, Solver
from chia.wallet.puzzles.load_clvm import load_clvm_maybe_recompile
from chia.wallet.util.puzzle_compression import (
    compress_object_with_puzzles,
    decompress_object_with_puzzles,
    lowest_best_version,
)
from chia.wallet.uncurried_puzzle import UncurriedPuzzle, uncurry_puzzle

OFFER_MOD_OLD = load_clvm_maybe_recompile("settlement_payments_old.clvm")
OFFER_MOD = load_clvm_maybe_recompile("settlement_payments_old.clvm")
OFFER_MOD_OLD_HASH = OFFER_MOD_OLD.get_tree_hash()
OFFER_MOD_HASH = OFFER_MOD.get_tree_hash()
ZERO_32 = bytes32([0] * 32)


def detect_dependent_coin(
    names: List[bytes32], deps: Dict[bytes32, List[bytes32]], announcement_dict: Dict[bytes32, List[bytes32]]
) -> Optional[Tuple[bytes32, bytes32]]:
    # First, we check for any dependencies on coins in the same bundle
    for name in names:
        for dependency in deps[name]:
            for coin, announces in announcement_dict.items():
                if dependency in announces and coin != name:
                    # We found one, now remove it and anything that depends on it (except the "provider")
                    return name, coin
    return None


@dataclass(frozen=True)
class NotarizedPayment(Payment):
    nonce: bytes32 = ZERO_32

    @classmethod
    def from_condition_and_nonce(cls, condition: Program, nonce: bytes32) -> "NotarizedPayment":
        with_opcode: Program = Program.to((51, condition))  # Gotta do this because the super class is expecting it
        p = Payment.from_condition(with_opcode)
        puzzle_hash, amount, memos = tuple(p.as_condition_args())
        return cls(puzzle_hash, amount, memos, nonce)


@dataclass(frozen=True)
class Offer:
    requested_payments: Dict[
        Optional[bytes32], List[NotarizedPayment]
    ]  # The key is the asset id of the asset being requested
    bundle: SpendBundle
    driver_dict: Dict[bytes32, PuzzleInfo]  # asset_id -> asset driver

    @staticmethod
    def ph() -> bytes32:
        return OFFER_MOD_HASH

    @staticmethod
    def notarize_payments(
        requested_payments: Dict[Optional[bytes32], List[Payment]],  # `None` means you are requesting XCH
        coins: List[Coin],
    ) -> Dict[Optional[bytes32], List[NotarizedPayment]]:
        # This sort should be reproducible in CLVM with `>s`
        sorted_coins: List[Coin] = sorted(coins, key=Coin.name)
        sorted_coin_list: List[List[Union[bytes32, uint64]]] = [coin_as_list(c) for c in sorted_coins]
        nonce: bytes32 = Program.to(sorted_coin_list).get_tree_hash()

        notarized_payments: Dict[Optional[bytes32], List[NotarizedPayment]] = {}
        for asset_id, payments in requested_payments.items():
            notarized_payments[asset_id] = []
            for p in payments:
                puzzle_hash, amount, memos = tuple(p.as_condition_args())
                notarized_payments[asset_id].append(NotarizedPayment(puzzle_hash, amount, memos, nonce))

        return notarized_payments

    # The announcements returned from this function must be asserted in whatever spend bundle is created by the wallet
    @staticmethod
    def calculate_announcements(
        notarized_payments: Dict[Optional[bytes32], List[NotarizedPayment]], driver_dict: Dict[bytes32, PuzzleInfo]
    ) -> List[Announcement]:
        announcements: List[Announcement] = []
        for asset_id, payments in notarized_payments.items():
            if asset_id is not None:
                if asset_id not in driver_dict:
                    raise ValueError("Cannot calculate announcements without driver of requested item")
                settlement_ph: bytes32 = construct_puzzle(driver_dict[asset_id], OFFER_MOD).get_tree_hash()
            else:
                settlement_ph = OFFER_MOD_HASH

            msg: bytes32 = Program.to((payments[0].nonce, [p.as_condition_args() for p in payments])).get_tree_hash()
            announcements.append(Announcement(settlement_ph, msg))

        return announcements

    def __post_init__(self) -> None:
        # Verify that there are no duplicate payments
        for payments in self.requested_payments.values():
            payment_programs: List[bytes32] = [p.name() for p in payments]
            if len(set(payment_programs)) != len(payment_programs):
                raise ValueError("Bundle has duplicate requested payments")

        # Verify we have a type for every kind of asset
        for asset_id in self.requested_payments:
            if asset_id is not None and asset_id not in self.driver_dict:
                raise ValueError("Offer does not have enough driver information about the requested payments")

    def additions(self) -> List[Coin]:
        final_list: List[Coin] = []
        for cs in self.bundle.coin_spends:
            try:
                final_list.extend(cs.additions())
            except Exception:
                pass
        return final_list

    def removals(self) -> List[Coin]:
        return self.bundle.removals()

    def incomplete_spends(self) -> List[CoinSpend]:
        final_list: List[CoinSpend] = []
        for cs in self.bundle.coin_spends:
            try:
                cs.additions()
            except Exception:
                final_list.append(cs)
        return final_list

    # This method does not get every coin that is being offered, only the `settlement_payment` children
    # It's also a little heuristic, but it should get most things
    def get_offered_coins(self) -> Dict[Optional[bytes32], List[Coin]]:
        offered_coins: Dict[Optional[bytes32], List[Coin]] = {}

        for parent_spend in self.bundle.coin_spends:
            coins_for_this_spend: List[Coin] = []

            parent_puzzle: UncurriedPuzzle = uncurry_puzzle(parent_spend.puzzle_reveal.to_program())
            parent_solution: Program = parent_spend.solution.to_program()
            additions: List[Coin] = [a for a in parent_spend.additions() if a not in self.bundle.removals()]

            puzzle_driver = match_puzzle(parent_puzzle)
            if puzzle_driver is not None:
                asset_id = create_asset_id(puzzle_driver)
                inner_puzzle: Optional[Program] = get_inner_puzzle(puzzle_driver, parent_puzzle)
                inner_solution: Optional[Program] = get_inner_solution(puzzle_driver, parent_solution)
                assert inner_puzzle is not None and inner_solution is not None
                conditions: Program = inner_puzzle.run(inner_solution)
                matching_spend_additions: List[Coin] = []  # coins that match offered amount and are sent to offer ph.
                for condition in conditions.as_iter():
                    if condition.first() == 51 and condition.rest().first() in [OFFER_MOD_HASH, OFFER_MOD_OLD_HASH]:
                        matching_spend_additions.extend(
                            [a for a in additions if a.amount == condition.rest().rest().first().as_int()]
                        )
                if len(matching_spend_additions) == 1:
                    coins_for_this_spend.append(matching_spend_additions[0])
                else:
                    additions_w_amount_and_puzhash: List[Coin] = [
                        a
                        for a in matching_spend_additions
                        if a.puzzle_hash
                        in [
                            construct_puzzle(puzzle_driver, OFFER_MOD_OLD_HASH).get_tree_hash_precalc(  # type: ignore
                                OFFER_MOD_OLD_HASH
                            ),
                            construct_puzzle(puzzle_driver, OFFER_MOD_HASH).get_tree_hash_precalc(  # type: ignore
                                OFFER_MOD_HASH
                            ),
                        ]
                    ]
                    if len(additions_w_amount_and_puzhash) == 1:
                        coins_for_this_spend.append(additions_w_amount_and_puzhash[0])
            else:
                asset_id = None
                coins_for_this_spend.extend(
                    [a for a in additions if a.puzzle_hash in [OFFER_MOD_HASH, OFFER_MOD_OLD_HASH]]
                )

            if coins_for_this_spend != []:
                offered_coins.setdefault(asset_id, [])
                offered_coins[asset_id].extend(coins_for_this_spend)

        return offered_coins

    def get_offered_amounts(self) -> Dict[Optional[bytes32], int]:
        offered_coins: Dict[Optional[bytes32], List[Coin]] = self.get_offered_coins()
        offered_amounts: Dict[Optional[bytes32], int] = {}
        for asset_id, coins in offered_coins.items():
            offered_amounts[asset_id] = uint64(sum([c.amount for c in coins]))
        return offered_amounts

    def get_requested_payments(self) -> Dict[Optional[bytes32], List[NotarizedPayment]]:
        return self.requested_payments

    def get_requested_amounts(self) -> Dict[Optional[bytes32], int]:
        requested_amounts: Dict[Optional[bytes32], int] = {}
        for asset_id, coins in self.get_requested_payments().items():
            requested_amounts[asset_id] = uint64(sum([c.amount for c in coins]))
        return requested_amounts

    def arbitrage(self) -> Dict[Optional[bytes32], int]:
        """
        Returns a dictionary of the type of each asset and amount that is involved in the trade
        With the amount being how much their offered amount within the offer
        exceeds/falls short of their requested amount.
        """
        offered_amounts: Dict[Optional[bytes32], int] = self.get_offered_amounts()
        requested_amounts: Dict[Optional[bytes32], int] = self.get_requested_amounts()

        arbitrage_dict: Dict[Optional[bytes32], int] = {}
        for asset_id in [*requested_amounts.keys(), *offered_amounts.keys()]:
            arbitrage_dict[asset_id] = offered_amounts.get(asset_id, 0) - requested_amounts.get(asset_id, 0)

        return arbitrage_dict

    # This is a method mostly for the UI that creates a JSON summary of the offer
    def summary(self) -> Tuple[Dict[str, int], Dict[str, int], Dict[str, Dict[str, Any]]]:
        offered_amounts: Dict[Optional[bytes32], int] = self.get_offered_amounts()
        requested_amounts: Dict[Optional[bytes32], int] = self.get_requested_amounts()

        def keys_to_strings(dic: Dict[Optional[bytes32], Any]) -> Dict[str, Any]:
            new_dic: Dict[str, Any] = {}
            for key in dic:
                if key is None:
                    new_dic["xch"] = dic[key]
                else:
                    new_dic[key.hex()] = dic[key]
            return new_dic

        driver_dict: Dict[str, Any] = {}
        for key, value in self.driver_dict.items():
            driver_dict[key.hex()] = value.info

        return keys_to_strings(offered_amounts), keys_to_strings(requested_amounts), driver_dict

    # Also mostly for the UI, returns a dictionary of assets and how much of them is pended for this offer
    # This method is also imperfect for sufficiently complex spends
    def get_pending_amounts(self) -> Dict[str, int]:
        all_additions: List[Coin] = self.additions()
        all_removals: List[Coin] = self.removals()
        non_ephemeral_removals: List[Coin] = list(filter(lambda c: c not in all_additions, all_removals))

        pending_dict: Dict[str, int] = {}
        # First we add up the amounts of all coins that share an ancestor with the offered coins (i.e. a primary coin)
        for asset_id, coins in self.get_offered_coins().items():
            name = "xch" if asset_id is None else asset_id.hex()
            pending_dict[name] = 0
            for coin in coins:
                root_removal: Coin = self.get_root_removal(coin)

                for addition in filter(lambda c: c.parent_coin_info == root_removal.name(), all_additions):
                    pending_dict[name] += addition.amount

        # Then we gather anything else as unknown
        sum_of_additions_so_far: int = sum(pending_dict.values())
        unknown: int = sum([c.amount for c in non_ephemeral_removals]) - sum_of_additions_so_far
        if unknown > 0:
            pending_dict["unknown"] = unknown

        return pending_dict

    # This method returns all of the coins that are being used in the offer (without which it would be invalid)
    def get_involved_coins(self) -> List[Coin]:
        additions = self.additions()
        return list(filter(lambda c: c not in additions, self.removals()))

    # This returns the non-ephemeral removal that is an ancestor of the specified coin
    # This should maybe move to the SpendBundle object at some point
    def get_root_removal(self, coin: Coin) -> Coin:
        all_removals: Set[Coin] = set(self.removals())
        all_removal_ids: Set[bytes32] = {c.name() for c in all_removals}
        non_ephemeral_removals: Set[Coin] = {
            c for c in all_removals if c.parent_coin_info not in {r.name() for r in all_removals}
        }
        if coin.name() not in all_removal_ids and coin.parent_coin_info not in all_removal_ids:
            raise ValueError("The specified coin is not a coin in this bundle")

        while coin not in non_ephemeral_removals:
            coin = next(c for c in all_removals if c.name() == coin.parent_coin_info)

        return coin

    # This will only return coins that are ancestors of settlement payments
    def get_primary_coins(self) -> List[Coin]:
        primary_coins: Set[Coin] = set()
        for _, coins in self.get_offered_coins().items():
            for coin in coins:
                primary_coins.add(self.get_root_removal(coin))
        return list(primary_coins)

    # This returns the minimum coins that when spent will invalidate the rest of the bundle
    def get_cancellation_coins(self) -> List[Coin]:
        # First, we're going to gather:
        dependencies: Dict[bytes32, List[bytes32]] = {}  # all of the hashes that each coin depends on
        announcements: Dict[bytes32, List[bytes32]] = {}  # all of the hashes of the announcement that each coin makes
        coin_names: List[bytes32] = []  # The names of all the coins
        for spend in [cs for cs in self.bundle.coin_spends if cs.coin not in self.bundle.additions()]:
            name = bytes32(spend.coin.name())
            coin_names.append(name)
            dependencies[name] = []
            announcements[name] = []
            conditions: Program = spend.puzzle_reveal.run_with_cost(INFINITE_COST, spend.solution)[1]
            for condition in conditions.as_iter():
                if condition.first() == 60:  # create coin announcement
                    announcements[name].append(Announcement(name, condition.at("rf").as_python()).name())
                elif condition.first() == 61:  # assert coin announcement
                    dependencies[name].append(bytes32(condition.at("rf").as_python()))

        # We now enter a loop that is attempting to express the following logic:
        # "If I am depending on another coin in the same bundle, you may as well cancel that coin instead of me"
        # By the end of the loop, we should have filtered down the list of coin_names to include only those that will
        # cancel everything else
        while True:
            removed = detect_dependent_coin(coin_names, dependencies, announcements)
            if removed is None:
                break
            removed_coin, provider = removed
            removed_announcements: List[bytes32] = announcements[removed_coin]
            remove_these_keys: List[bytes32] = [removed_coin]
            while True:
                for coin, deps in dependencies.items():
                    if set(deps) & set(removed_announcements) and coin != provider:
                        remove_these_keys.append(coin)
                removed_announcements = []
                for coin in remove_these_keys:
                    dependencies.pop(coin)
                    removed_announcements.extend(announcements.pop(coin))
                coin_names = [n for n in coin_names if n not in remove_these_keys]
                if removed_announcements == []:
                    break
                else:
                    remove_these_keys = []

        return [cs.coin for cs in self.bundle.coin_spends if cs.coin.name() in coin_names]

    @classmethod
    def aggregate(cls, offers: List[Offer]) -> Offer:
        total_requested_payments: Dict[Optional[bytes32], List[NotarizedPayment]] = {}
        total_bundle = SpendBundle([], G2Element())
        total_driver_dict: Dict[bytes32, PuzzleInfo] = {}
        for offer in offers:
            # First check for any overlap in inputs
            total_inputs: Set[Coin] = {cs.coin for cs in total_bundle.coin_spends}
            offer_inputs: Set[Coin] = {cs.coin for cs in offer.bundle.coin_spends}
            if total_inputs & offer_inputs:
                raise ValueError("The aggregated offers overlap inputs")

            # Next, do the aggregation
            for asset_id, payments in offer.requested_payments.items():
                if asset_id in total_requested_payments:
                    total_requested_payments[asset_id].extend(payments)
                else:
                    total_requested_payments[asset_id] = payments

            for key, value in offer.driver_dict.items():
                if key in total_driver_dict and total_driver_dict[key] != value:
                    raise ValueError(f"The offers to aggregate disagree on the drivers for {key.hex()}")

            total_bundle = SpendBundle.aggregate([total_bundle, offer.bundle])
            total_driver_dict.update(offer.driver_dict)

        return cls(total_requested_payments, total_bundle, total_driver_dict)

    # Validity is defined by having enough funds within the offer to satisfy both sides
    def is_valid(self) -> bool:
        return all([value >= 0 for value in self.arbitrage().values()])

    # A "valid" spend means that this bundle can be pushed to the network and will succeed
    # This differs from the `to_spend_bundle` method which deliberately creates an invalid SpendBundle
    def to_valid_spend(self, arbitrage_ph: Optional[bytes32] = None) -> SpendBundle:
        if not self.is_valid():
            raise ValueError("Offer is currently incomplete")

        completion_spends: List[CoinSpend] = []
        all_offered_coins: Dict[Optional[bytes32], List[Coin]] = self.get_offered_coins()
        total_arbitrage_amount: Dict[Optional[bytes32], int] = self.arbitrage()
        for asset_id, payments in self.requested_payments.items():
            offered_coins: List[Coin] = all_offered_coins[asset_id]

            # Because of CAT supply laws, we must specify a place for the leftovers to go
            arbitrage_amount: int = total_arbitrage_amount[asset_id]
            all_payments: List[NotarizedPayment] = payments.copy()
            if arbitrage_amount > 0:
                assert arbitrage_amount is not None
                assert arbitrage_ph is not None
                all_payments.append(NotarizedPayment(arbitrage_ph, uint64(arbitrage_amount), []))

            # Some assets need to know about siblings so we need to collect all spends first to be able to use them
            coin_to_spend_dict: Dict[Coin, CoinSpend] = {}
            coin_to_solution_dict: Dict[Coin, Program] = {}
            for coin in offered_coins:
                parent_spend: CoinSpend = list(
                    filter(lambda cs: cs.coin.name() == coin.parent_coin_info, self.bundle.coin_spends)
                )[0]
                coin_to_spend_dict[coin] = parent_spend

                inner_solutions = []
                if coin == offered_coins[0]:
                    nonces: List[bytes32] = [p.nonce for p in all_payments]
                    for nonce in list(dict.fromkeys(nonces)):  # dedup without messing with order
                        nonce_payments: List[NotarizedPayment] = list(filter(lambda p: p.nonce == nonce, all_payments))
                        inner_solutions.append((nonce, [np.as_condition_args() for np in nonce_payments]))
                coin_to_solution_dict[coin] = Program.to(inner_solutions)

            for coin in offered_coins:
                if asset_id:
                    if coin.puzzle_hash == construct_puzzle(
                        self.driver_dict[asset_id], OFFER_MOD_OLD_HASH  # type: ignore
                    ).get_tree_hash_precalc(OFFER_MOD_OLD_HASH):
                        offer_mod: Program = OFFER_MOD_OLD
                    else:
                        offer_mod = OFFER_MOD
                    siblings: str = "("
                    sibling_spends: str = "("
                    sibling_puzzles: str = "("
                    sibling_solutions: str = "("
<<<<<<< HEAD
                    disassembled_offer_mod: str = disassemble(OFFER_MOD)
=======
                    disassembled_offer_mod: str = disassemble(offer_mod)  # type: ignore
>>>>>>> e7abf343
                    for sibling_coin in offered_coins:
                        if sibling_coin != coin:
                            siblings += (
                                "0x"
                                + sibling_coin.parent_coin_info.hex()
                                + sibling_coin.puzzle_hash.hex()
                                + bytes(uint64(sibling_coin.amount)).hex()
                                + " "
                            )
                            sibling_spends += "0x" + bytes(coin_to_spend_dict[sibling_coin]).hex() + " "
                            sibling_puzzles += disassembled_offer_mod + " "
                            sibling_solutions += disassemble(coin_to_solution_dict[sibling_coin]) + " "
                    siblings += ")"
                    sibling_spends += ")"
                    sibling_puzzles += ")"
                    sibling_solutions += ")"

                    solution: Program = solve_puzzle(
                        self.driver_dict[asset_id],
                        Solver(
                            {
                                "coin": "0x"
                                + coin.parent_coin_info.hex()
                                + coin.puzzle_hash.hex()
                                + bytes(uint64(coin.amount)).hex(),
                                "parent_spend": "0x" + bytes(coin_to_spend_dict[coin]).hex(),
                                "siblings": siblings,
                                "sibling_spends": sibling_spends,
                                "sibling_puzzles": sibling_puzzles,
                                "sibling_solutions": sibling_solutions,
                            }
                        ),
                        offer_mod,
                        Program.to(coin_to_solution_dict[coin]),
                    )
                else:
                    if coin.puzzle_hash == OFFER_MOD_OLD_HASH:
                        offer_mod = OFFER_MOD_OLD
                    else:
                        offer_mod = OFFER_MOD
                    solution = Program.to(coin_to_solution_dict[coin])

                completion_spends.append(
                    CoinSpend(
                        coin,
                        construct_puzzle(self.driver_dict[asset_id], offer_mod) if asset_id else offer_mod,
                        solution,
                    )
                )

        return SpendBundle.aggregate([SpendBundle(completion_spends, G2Element()), self.bundle])

    def to_spend_bundle(self) -> SpendBundle:
        # Before we serialze this as a SpendBundle, we need to serialze the `requested_payments` as dummy CoinSpends
        additional_coin_spends: List[CoinSpend] = []
        for asset_id, payments in self.requested_payments.items():
            puzzle_reveal: Program = construct_puzzle(self.driver_dict[asset_id], OFFER_MOD) if asset_id else OFFER_MOD
            inner_solutions = []
            nonces: List[bytes32] = [p.nonce for p in payments]
            for nonce in list(dict.fromkeys(nonces)):  # dedup without messing with order
                nonce_payments: List[NotarizedPayment] = list(filter(lambda p: p.nonce == nonce, payments))
                inner_solutions.append((nonce, [np.as_condition_args() for np in nonce_payments]))

            additional_coin_spends.append(
                CoinSpend(
                    Coin(
                        ZERO_32,
                        puzzle_reveal.get_tree_hash(),
                        uint64(0),
                    ),
                    puzzle_reveal,
                    Program.to(inner_solutions),
                )
            )

        return SpendBundle.aggregate(
            [
                SpendBundle(additional_coin_spends, G2Element()),
                self.bundle,
            ]
        )

    @classmethod
    def from_spend_bundle(cls, bundle: SpendBundle) -> Offer:
        # Because of the `to_spend_bundle` method, we need to parse the dummy CoinSpends as `requested_payments`
        requested_payments: Dict[Optional[bytes32], List[NotarizedPayment]] = {}
        driver_dict: Dict[bytes32, PuzzleInfo] = {}
        leftover_coin_spends: List[CoinSpend] = []
        for coin_spend in bundle.coin_spends:
            driver = match_puzzle(uncurry_puzzle(coin_spend.puzzle_reveal.to_program()))
            if driver is not None:
                asset_id = create_asset_id(driver)
                assert asset_id is not None
                driver_dict[asset_id] = driver
            else:
                asset_id = None
            if coin_spend.coin.parent_coin_info == ZERO_32:
                notarized_payments: List[NotarizedPayment] = []
                for payment_group in coin_spend.solution.to_program().as_iter():
                    nonce = bytes32(payment_group.first().as_python())
                    payment_args_list: List[Program] = payment_group.rest().as_iter()
                    notarized_payments.extend(
                        [NotarizedPayment.from_condition_and_nonce(condition, nonce) for condition in payment_args_list]
                    )

                requested_payments[asset_id] = notarized_payments
            else:
                leftover_coin_spends.append(coin_spend)

        return cls(requested_payments, SpendBundle(leftover_coin_spends, bundle.aggregated_signature), driver_dict)

    def name(self) -> bytes32:
        return self.to_spend_bundle().name()

    def compress(self, version: Optional[int] = None) -> bytes:
        as_spend_bundle = self.to_spend_bundle()
        if version is None:
            mods: List[bytes] = [bytes(s.puzzle_reveal.to_program().uncurry()[0]) for s in as_spend_bundle.coin_spends]
            version = max(lowest_best_version(mods), 5)  # 5 is the version where OFFER_MOD lives
        return compress_object_with_puzzles(bytes(as_spend_bundle), version)

    @classmethod
    def from_compressed(cls, compressed_bytes: bytes) -> Offer:
        return Offer.from_bytes(decompress_object_with_puzzles(compressed_bytes))

    @classmethod
    def try_offer_decompression(cls, offer_bytes: bytes) -> Offer:
        try:
            return cls.from_compressed(offer_bytes)
        except TypeError:
            pass
        return cls.from_bytes(offer_bytes)

    def to_bech32(self, prefix: str = "offer", compression_version: Optional[int] = None) -> str:
        offer_bytes = self.compress(version=compression_version)
        encoded = bech32_encode(prefix, convertbits(list(offer_bytes), 8, 5))
        return encoded

    @classmethod
    def from_bech32(cls, offer_bech32: str) -> Offer:
        hrpgot, data = bech32_decode(offer_bech32, max_length=len(offer_bech32))
        if data is None:
            raise ValueError("Invalid Offer")
        decoded = convertbits(list(data), 5, 8, False)
        decoded_bytes = bytes(decoded)
        return cls.try_offer_decompression(decoded_bytes)

    # Methods to make this a valid Streamable member
    # We basically hijack the SpendBundle versions for most of it
    @classmethod
    def parse(cls, f: BinaryIO) -> Offer:
        parsed_bundle = SpendBundle.parse(f)
        return cls.from_bytes(bytes(parsed_bundle))

    def stream(self, f: BinaryIO) -> None:
        as_spend_bundle = SpendBundle.from_bytes(bytes(self))
        as_spend_bundle.stream(f)

    def __bytes__(self) -> bytes:
        return bytes(self.to_spend_bundle())

    @classmethod
    def from_bytes(cls, as_bytes: bytes) -> Offer:
        # Because of the __bytes__ method, we need to parse the dummy CoinSpends as `requested_payments`
        bundle = SpendBundle.from_bytes(as_bytes)
        return cls.from_spend_bundle(bundle)<|MERGE_RESOLUTION|>--- conflicted
+++ resolved
@@ -433,11 +433,7 @@
                     sibling_spends: str = "("
                     sibling_puzzles: str = "("
                     sibling_solutions: str = "("
-<<<<<<< HEAD
-                    disassembled_offer_mod: str = disassemble(OFFER_MOD)
-=======
-                    disassembled_offer_mod: str = disassemble(offer_mod)  # type: ignore
->>>>>>> e7abf343
+                    disassembled_offer_mod: str = disassemble(offer_mod)
                     for sibling_coin in offered_coins:
                         if sibling_coin != coin:
                             siblings += (
