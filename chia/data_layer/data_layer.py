import logging
from pathlib import Path
from typing import Any, Callable, Dict, List, Optional, Tuple, Awaitable, Set
import aiosqlite
import time
import traceback
import asyncio
import aiohttp
from chia.data_layer.data_layer_types import InternalNode, TerminalNode, Subscription, DiffData
from chia.data_layer.data_store import DataStore
from chia.rpc.wallet_rpc_client import WalletRpcClient
from chia.server.server import ChiaServer
from chia.types.blockchain_format.sized_bytes import bytes32
from chia.util.config import load_config
from chia.util.db_wrapper import DBWrapper
from chia.util.ints import uint16, uint32, uint64
from chia.util.path import mkdir, path_from_root
from chia.wallet.transaction_record import TransactionRecord
from chia.data_layer.data_layer_wallet import SingletonRecord
from chia.data_layer.download_data import insert_from_delta_file, maybe_write_files_for_root
from chia.data_layer.data_layer_server import DataLayerServer


class DataLayer:
    data_store: DataStore
    data_layer_server: DataLayerServer
    db_wrapper: DBWrapper
    db_path: Path
    connection: Optional[aiosqlite.Connection]
    config: Dict[str, Any]
    log: logging.Logger
    wallet_rpc_init: Awaitable[WalletRpcClient]
    state_changed_callback: Optional[Callable[..., object]]
    wallet_id: uint64
    initialized: bool
    none_bytes: bytes32

    def __init__(
        self,
        root_path: Path,
        wallet_rpc_init: Awaitable[WalletRpcClient],
        name: Optional[str] = None,
    ):
        if name == "":
            # TODO: If no code depends on "" counting as 'unspecified' then we do not
            #       need this.
            name = None
        config = load_config(root_path, "config.yaml", "data_layer")
        self.initialized = False
        self.config = config
        self.connection = None
        self.wallet_rpc_init = wallet_rpc_init
        self.log = logging.getLogger(name if name is None else __name__)
        self._shut_down: bool = False
        db_path_replaced: str = config["database_path"].replace("CHALLENGE", config["selected_network"])
        self.db_path = path_from_root(root_path, db_path_replaced)
        mkdir(self.db_path.parent)
        server_files_replaced: str = config.get(
            "server_files_location", "data_layer/db/server_files_location_CHALLENGE"
        ).replace("CHALLENGE", config["selected_network"])
        self.server_files_location = path_from_root(root_path, server_files_replaced)
        mkdir(self.server_files_location)
        self.data_layer_server = DataLayerServer(root_path, self.config, self.log)
        self.none_bytes = bytes32([0] * 32)

    def _set_state_changed_callback(self, callback: Callable[..., object]) -> None:
        self.state_changed_callback = callback

    def set_server(self, server: ChiaServer) -> None:
        self.server = server

    async def _start(self) -> bool:
        self.connection = await aiosqlite.connect(self.db_path)
        self.db_wrapper = DBWrapper(self.connection)
        self.data_store = await DataStore.create(self.db_wrapper)
        self.wallet_rpc = await self.wallet_rpc_init
        self.subscription_lock: asyncio.Lock = asyncio.Lock()
        if self.config.get("run_server", False):
            await self.data_layer_server.start()
<<<<<<< HEAD
        subscriptions = await self.get_subscriptions()
        for subscription in subscriptions:
            await self.wallet_rpc.dl_track_new(subscription.tree_id)
        self.periodically_manage_data_task: asyncio.Task[Any] = asyncio.create_task(self.periodically_manage_data())
=======
        self.periodically_fetch_data_task: asyncio.Task[Any] = asyncio.create_task(self.periodically_fetch_data())
>>>>>>> b8663bbb
        return True

    def _close(self) -> None:
        # TODO: review for anything else we need to do here
        self._shut_down = True

    async def _await_closed(self) -> None:
        if self.connection is not None:
            await self.connection.close()
        if self.config.get("run_server", False):
            await self.data_layer_server.stop()
        self.periodically_manage_data_task.cancel()

    async def create_store(
        self, fee: uint64, root: bytes32 = bytes32([0] * 32)
    ) -> Tuple[List[TransactionRecord], bytes32]:
        txs, tree_id = await self.wallet_rpc.create_new_dl(root, fee)
        res = await self.data_store.create_tree(tree_id=tree_id)
        if res is None:
            self.log.fatal("failed creating store")
        self.initialized = True
        await self.subscribe(tree_id, [], [])
        return txs, tree_id

    async def batch_update(
        self,
        tree_id: bytes32,
        changelist: List[Dict[str, Any]],
        fee: uint64,
    ) -> TransactionRecord:
        old_root = await self.data_store.get_tree_root(tree_id=tree_id)
        rollback_generation = 0 if old_root is None else old_root.generation
        try:
            await self.data_store.insert_batch(tree_id, changelist)
            root = await self.data_store.get_tree_root(tree_id=tree_id)
            # todo return empty node hash from get_tree_root
            if root.node_hash is not None:
                node_hash = root.node_hash
            else:
                node_hash = self.none_bytes  # todo change
            transaction_record = await self.wallet_rpc.dl_update_root(tree_id, node_hash, fee)
            assert transaction_record
            # todo register callback to change status in data store
            # await self.data_store.change_root_status(root, Status.COMMITTED)
            return transaction_record
        except Exception:
            await self.data_store.rollback_to_generation(tree_id, rollback_generation)
            raise

    async def get_value(self, store_id: bytes32, key: bytes) -> Optional[bytes]:
        res = await self.data_store.get_node_by_key(tree_id=store_id, key=key)
        if res is None:
            self.log.error("Failed to fetch key")
            return None
        return res.value

    async def get_keys_values(self, store_id: bytes32, root_hash: Optional[bytes32]) -> List[TerminalNode]:
        res = await self.data_store.get_keys_values(store_id, root_hash)
        if res is None:
            self.log.error("Failed to fetch keys values")
        return res

    async def get_ancestors(self, node_hash: bytes32, store_id: bytes32) -> List[InternalNode]:
        res = await self.data_store.get_ancestors(node_hash=node_hash, tree_id=store_id)
        if res is None:
            self.log.error("Failed to get ancestors")
        return res

    async def get_root(self, store_id: bytes32) -> Optional[SingletonRecord]:
        latest = await self.wallet_rpc.dl_latest_singleton(store_id, True)
        if latest is None:
            self.log.error(f"Failed to get root for {store_id.hex()}")
        return latest

    async def get_local_root(self, store_id: bytes32) -> Optional[bytes32]:
        res = await self.data_store.get_tree_root(tree_id=store_id)
        if res is None:
            self.log.error(f"Failed to get root for {store_id.hex()}")
            return None
        return res.node_hash

    async def get_root_history(self, store_id: bytes32) -> List[SingletonRecord]:
        records = await self.wallet_rpc.dl_history(store_id)
        if records is None:
            self.log.error(f"Failed to get root history for {store_id.hex()}")
        root_history = []
        prev: Optional[SingletonRecord] = None
        for record in records:
            if prev is None or record.root != prev.root:
                root_history.append(record)
                prev = record
        return root_history

    async def fetch_and_validate(self, subscription: Subscription) -> None:
        tree_id = subscription.tree_id
        singleton_record: Optional[SingletonRecord] = await self.wallet_rpc.dl_latest_singleton(tree_id, True)
        if singleton_record is None:
            self.log.info(f"Fetch data: No singleton record for {tree_id}.")
            return
        if singleton_record.generation == uint32(0):
            self.log.info(f"Fetch data: No data on chain for {tree_id}.")
            return

        for ip, port in zip(subscription.ip, subscription.port):
            root = await self.data_store.get_tree_root(tree_id=tree_id)
            wallet_current_generation = 0 if root is None else root.generation
            if wallet_current_generation > int(singleton_record.generation):
                self.log.info(
                    f"Fetch data: local DL store is ahead of chain generation for {tree_id}. "
                    "Most likely waiting for our batch update to be confirmed on chain."
                )
                break
            if wallet_current_generation == int(singleton_record.generation):
                self.log.info(f"Fetch data: wallet generation matching on-chain generation: {tree_id}.")
                break

            self.log.info(
                f"Downloading files {subscription.tree_id}. "
                f"Current wallet generation: {int(wallet_current_generation)}. "
                f"Target wallet generation: {singleton_record.generation}. "
                f"Server used: {ip}:{port}."
            )

            to_download = await self.wallet_rpc.dl_history(
                launcher_id=tree_id,
                min_generation=uint32(wallet_current_generation + 1),
                max_generation=singleton_record.generation,
            )

            try:
                success = await insert_from_delta_file(
                    self.data_store,
                    subscription.tree_id,
                    wallet_current_generation,
                    [record.root for record in to_download],
                    ip,
                    port,
                    self.server_files_location,
                    self.log,
                )
                if success:
                    self.log.info(
                        f"Finished downloading and validating {subscription.tree_id}. "
                        f"Wallet generation saved: {singleton_record.generation}. "
                        f"Root hash saved: {singleton_record.root}."
                    )
                    break
            except asyncio.CancelledError:
                raise
            except aiohttp.client_exceptions.ClientConnectorError:
                self.log.warning(f"Server {ip}:{port} unavailable for {tree_id}.")
            except Exception as e:
                self.log.warning(f"Exception while downloading files for {tree_id}: {e} {traceback.format_exc()}.")

    async def upload_files(self, tree_id: bytes32) -> None:
        singleton_record: Optional[SingletonRecord] = await self.wallet_rpc.dl_latest_singleton(tree_id, True)
        if singleton_record is None:
            return
        root = await self.data_store.get_tree_root(tree_id=tree_id)
        publish_generation = min(int(singleton_record.generation), 0 if root is None else root.generation)
        # If we make some batch updates, which get confirmed to the chain, we need to create the files.
        # We iterate back and write the missing files, until we find the files already written.
        while publish_generation > 0 and maybe_write_files_for_root(
            self.data_store,
            tree_id,
            root,
            self.server_files_location,
        ):
            publish_generation -= 1
            root = await self.data_store.get_tree_root(tree_id=tree_id, generation=publish_generation)

    async def subscribe(self, store_id: bytes32, ip: List[str], port: List[uint16]) -> None:
        subscription = Subscription(store_id, ip, port)
        subscriptions = await self.get_subscriptions()
        if subscription.tree_id in (subscription.tree_id for subscription in subscriptions):
            await self.data_store.update_existing_subscription(subscription)
            self.log.info(f"Successfully updated subscription {subscription.tree_id}")
            return
        await self.wallet_rpc.dl_track_new(subscription.tree_id)
        async with self.subscription_lock:
            await self.data_store.subscribe(subscription)
        self.log.info(f"Subscribed to {subscription.tree_id}")

    async def unsubscribe(self, tree_id: bytes32) -> None:
        subscriptions = await self.get_subscriptions()
        if tree_id not in (subscription.tree_id for subscription in subscriptions):
            raise RuntimeError("No subscription found for the given tree_id.")
        async with self.subscription_lock:
            await self.data_store.unsubscribe(tree_id)
        await self.wallet_rpc.dl_stop_tracking(tree_id)
        self.log.info(f"Unsubscribed to {tree_id}")

    async def get_subscriptions(self) -> List[Subscription]:
        async with self.subscription_lock:
            return await self.data_store.get_subscriptions()

    async def get_kv_diff(self, tree_id: bytes32, hash_1: bytes32, hash_2: bytes32) -> Set[DiffData]:
        return await self.data_store.get_kv_diff(tree_id, hash_1, hash_2)

<<<<<<< HEAD
    async def periodically_manage_data(self) -> None:
        manage_data_interval = self.config.get("manage_data_interval", 60)
=======
    async def periodically_fetch_data(self) -> None:
        while not self._shut_down:
            async with self.subscription_lock:
                try:
                    subscriptions = await self.data_store.get_subscriptions()
                    for subscription in subscriptions:
                        await self.wallet_rpc.dl_track_new(subscription.tree_id)
                    break
                except aiohttp.client_exceptions.ClientConnectorError:
                    pass

            self.log.warning("Cannot connect to the wallet. Retrying in 3s.")

            delay_until = time.monotonic() + 3
            while time.monotonic() < delay_until:
                if self._shut_down:
                    break
                await asyncio.sleep(0.1)

        fetch_data_interval = self.config.get("fetch_data_interval", 60)
>>>>>>> b8663bbb
        while not self._shut_down:
            async with self.subscription_lock:
                subscriptions = await self.data_store.get_subscriptions()
                for subscription in subscriptions:
                    try:
                        await self.fetch_and_validate(subscription)
                        await self.upload_files(subscription.tree_id)
                    except Exception as e:
                        self.log.error(f"Exception while fetching data: {type(e)} {e} {traceback.format_exc()}.")
            try:
                await asyncio.sleep(manage_data_interval)
            except asyncio.CancelledError:
                pass<|MERGE_RESOLUTION|>--- conflicted
+++ resolved
@@ -77,14 +77,8 @@
         self.subscription_lock: asyncio.Lock = asyncio.Lock()
         if self.config.get("run_server", False):
             await self.data_layer_server.start()
-<<<<<<< HEAD
-        subscriptions = await self.get_subscriptions()
-        for subscription in subscriptions:
-            await self.wallet_rpc.dl_track_new(subscription.tree_id)
+
         self.periodically_manage_data_task: asyncio.Task[Any] = asyncio.create_task(self.periodically_manage_data())
-=======
-        self.periodically_fetch_data_task: asyncio.Task[Any] = asyncio.create_task(self.periodically_fetch_data())
->>>>>>> b8663bbb
         return True
 
     def _close(self) -> None:
@@ -284,11 +278,8 @@
     async def get_kv_diff(self, tree_id: bytes32, hash_1: bytes32, hash_2: bytes32) -> Set[DiffData]:
         return await self.data_store.get_kv_diff(tree_id, hash_1, hash_2)
 
-<<<<<<< HEAD
     async def periodically_manage_data(self) -> None:
         manage_data_interval = self.config.get("manage_data_interval", 60)
-=======
-    async def periodically_fetch_data(self) -> None:
         while not self._shut_down:
             async with self.subscription_lock:
                 try:
@@ -307,8 +298,6 @@
                     break
                 await asyncio.sleep(0.1)
 
-        fetch_data_interval = self.config.get("fetch_data_interval", 60)
->>>>>>> b8663bbb
         while not self._shut_down:
             async with self.subscription_lock:
                 subscriptions = await self.data_store.get_subscriptions()
