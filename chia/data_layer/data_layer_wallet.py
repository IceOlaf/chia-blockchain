--- conflicted
+++ resolved
@@ -12,23 +12,6 @@
 
 from chia.consensus.block_record import BlockRecord
 from chia.protocols.wallet_protocol import CoinState, PuzzleSolutionResponse
-<<<<<<< HEAD
-from chia.wallet.db_wallet.db_wallet_puzzles import (
-    ACS_MU,
-    ACS_MU_PH,
-    create_host_fullpuz,
-    SINGLETON_LAUNCHER,
-    create_host_layer_puzzle,
-    launch_solution_to_singleton_info,
-    launcher_to_struct,
-    match_dl_singleton,
-    create_graftroot_offer_puz,
-    GRAFTROOT_DL_OFFERS,
-    create_mirror_puzzle,
-    get_mirror_info,
-)
-=======
->>>>>>> 9e9659cf
 from chia.types.announcement import Announcement
 from chia.types.blockchain_format.coin import Coin
 from chia.types.blockchain_format.program import Program, SerializedProgram
@@ -47,6 +30,8 @@
     create_graftroot_offer_puz,
     create_host_fullpuz,
     create_host_layer_puzzle,
+    create_mirror_puzzle,
+    get_mirror_info,
     launch_solution_to_singleton_info,
     launcher_to_struct,
     match_dl_singleton,
