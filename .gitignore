--- conflicted
+++ resolved
@@ -10,11 +10,7 @@
 
 # Database
 nohup.out
-<<<<<<< HEAD
-mongod.log
-=======
 mongod.log*
->>>>>>> 915430d9
 
 # Keys and plot files
 config/keys.yaml
