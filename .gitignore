# The last section of this file is generated.  Please locate custom edits
# outside of that area and only update that section using the original site
# that generated it.  Links provided below.


# C extensions
**/*.o
**/*.DS_Store

# Database
nohup.out
mongod.log*
fndb_test*
blockchain_test*
*.db
*.db-journal

# Logs
*.log
*.out

# Keys and plot files
config/keys.yaml
config/plots.yaml

# Bundled code
chia-blockchain.tar.gz.tar.gz

# PyInstaller
#  Usually these files are written by a python script from a template
#  before PyInstaller builds the exe, so as to inject date/other infos into it.
build_scripts/build

# Installer logs
**/*.egg-info

# PoSpace plots
**/*.dat
**/*.dat.tmp
*.mo
*.pot

# pyenv
.python-version
venv*/
activate

# Editors
.vscode
.idea

# Packaging
chia-blockchain.tar.gz

# Timelord utilities
vdf_bench

# Node modules
**/node_modules

# Offer Files
*.offer

# Backup Files
*.backup

# Attest Files
*.attest

# Compiled CLVM
main.sym
*.recompiled

# Profiling
*.prof
*.pstats

# Dev config react
# chia-blockchain-gui/src/dev_config.js
# React built app
chia-blockchain-gui/.eslintcache
chia-blockchain-gui/build
build_scripts/dist
build_scripts/*.Dmg
chia-blockchain-gui/src/locales/_build
build_scripts\win_build
build_scripts/win_build
win_code_sign_cert.p12

# chia-blockchain wheel build folder
build/

<<<<<<< HEAD
# data layer
**/dl_server_files*
=======
# Temporal `n` (node version manager) directory
.n/
>>>>>>> 55372020

# pytest-monitor
# https://pytest-monitor.readthedocs.io/en/latest/operating.html?highlight=.pymon#storage
.pymon


#       =====                       =====
#     DO NOT EDIT BELOW - GENERATED
#       =====                       =====
#
# If you want to modify below please use the site linked below to generate an update

# Created by https://www.toptal.com/developers/gitignore/api/python,git,vim
# Edit at https://www.toptal.com/developers/gitignore?templates=python,git,vim

### Git ###
# Created by git for backups. To disable backups in Git:
# $ git config --global mergetool.keepBackup false
*.orig

# Created by git when using merge tools for conflicts
*.BACKUP.*
*.BASE.*
*.LOCAL.*
*.REMOTE.*
*_BACKUP_*.txt
*_BASE_*.txt
*_LOCAL_*.txt
*_REMOTE_*.txt

### Python ###
# Byte-compiled / optimized / DLL files
__pycache__/
*.py[cod]
*$py.class

# C extensions
*.so

# Distribution / packaging
.Python
build/
develop-eggs/
dist/
downloads/
eggs/
.eggs/
lib/
lib64/
parts/
sdist/
var/
wheels/
share/python-wheels/
*.egg-info/
.installed.cfg
*.egg
MANIFEST

# PyInstaller
#  Usually these files are written by a python script from a template
#  before PyInstaller builds the exe, so as to inject date/other infos into it.
*.manifest
*.spec

# Installer logs
pip-log.txt
pip-delete-this-directory.txt

# Unit test / coverage reports
htmlcov/
.tox/
.nox/
.coverage
.coverage.*
.cache
nosetests.xml
coverage.xml
*.cover
*.py,cover
.hypothesis/
.pytest_cache/
cover/

# Translations
*.mo
*.pot

# Django stuff:
*.log
local_settings.py
db.sqlite3
db.sqlite3-journal

# Flask stuff:
instance/
.webassets-cache

# Scrapy stuff:
.scrapy

# Sphinx documentation
docs/_build/

# PyBuilder
.pybuilder/
target/

# Jupyter Notebook
.ipynb_checkpoints

# IPython
profile_default/
ipython_config.py

# pyenv
#   For a library or package, you might want to ignore these files since the code is
#   intended to run in multiple environments; otherwise, check them in:
# .python-version

# pipenv
#   According to pypa/pipenv#598, it is recommended to include Pipfile.lock in version control.
#   However, in case of collaboration, if having platform-specific dependencies or dependencies
#   having no cross-platform support, pipenv may install dependencies that don't work, or not
#   install all needed dependencies.
#Pipfile.lock

# poetry
#   Similar to Pipfile.lock, it is generally recommended to include poetry.lock in version control.
#   This is especially recommended for binary packages to ensure reproducibility, and is more
#   commonly ignored for libraries.
#   https://python-poetry.org/docs/basic-usage/#commit-your-poetrylock-file-to-version-control
#poetry.lock

# PEP 582; used by e.g. github.com/David-OConnor/pyflow
__pypackages__/

# Celery stuff
celerybeat-schedule
celerybeat.pid

# SageMath parsed files
*.sage.py

# Environments
.env
.venv
env/
venv/
ENV/
env.bak/
venv.bak/

# Spyder project settings
.spyderproject
.spyproject

# Rope project settings
.ropeproject

# mkdocs documentation
/site

# mypy
.mypy_cache/
.dmypy.json
dmypy.json

# Pyre type checker
.pyre/

# pytype static type analyzer
.pytype/

# Cython debug symbols
cython_debug/

# PyCharm
#  JetBrains specific template is maintainted in a separate JetBrains.gitignore that can
#  be found at https://github.com/github/gitignore/blob/main/Global/JetBrains.gitignore
#  and can be added to the global gitignore or merged into this file.  For a more nuclear
#  option (not recommended) you can uncomment the following to ignore the entire idea folder.
#.idea/

### Vim ###
# Swap
[._]*.s[a-v][a-z]
!*.svg  # comment out if you don't need vector files
[._]*.sw[a-p]
[._]s[a-rt-v][a-z]
[._]ss[a-gi-z]
[._]sw[a-p]

# Session
Session.vim
Sessionx.vim

# Temporary
.netrwhist
*~
# Auto-generated tag files
tags
# Persistent undo
[._]*.un~

# End of https://www.toptal.com/developers/gitignore/api/python,git,vim<|MERGE_RESOLUTION|>--- conflicted
+++ resolved
@@ -90,13 +90,10 @@
 # chia-blockchain wheel build folder
 build/
 
-<<<<<<< HEAD
 # data layer
 **/dl_server_files*
-=======
 # Temporal `n` (node version manager) directory
 .n/
->>>>>>> 55372020
 
 # pytest-monitor
 # https://pytest-monitor.readthedocs.io/en/latest/operating.html?highlight=.pymon#storage
