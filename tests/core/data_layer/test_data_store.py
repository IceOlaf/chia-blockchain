--- conflicted
+++ resolved
@@ -1,10 +1,7 @@
 import os
 import itertools
-<<<<<<< HEAD
 from pathlib import Path
-=======
 import statistics
->>>>>>> f633519a
 import logging
 import tempfile
 import aiosqlite
