--- conflicted
+++ resolved
@@ -92,9 +92,6 @@
     - name: Test weight_proof code with pytest
       run: |
         . ./activate
-<<<<<<< HEAD
-        ./venv/bin/py.test tests/weight_proof/test_*.py -s -v --durations 0 -p no:monitor
-=======
         venv/bin/coverage run --rcfile=.coveragerc ./venv/bin/py.test tests/weight_proof/test_*.py --durations=10  -n 4 -m "not benchmark" -p no:monitor
 
     - name: Process coverage data
@@ -112,7 +109,6 @@
         name: coverage
         path: coverage_reports/*
         if-no-files-found: error
->>>>>>> ec69ba11
 
 # Omitted resource usage check
 
