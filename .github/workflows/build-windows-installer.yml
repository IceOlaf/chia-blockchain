name: Build Installer - Windows 10

on:
  push:
    branches:
      - 'long_lived/**'
      - main
      - 'release/**'
    tags:
        - '**'
  pull_request:
    branches:
      - '**'

concurrency:
  # SHA is added to the end if on `main` to let all main workflows run
  group: ${{ github.ref }}-${{ github.workflow }}-${{ github.event_name }}-${{ github.ref == 'refs/heads/main' && github.sha || '' }}
  cancel-in-progress: true

jobs:
  build:
    name: Windows 10 Installer
    runs-on: [windows-2019]
    timeout-minutes: 50
<<<<<<< HEAD
=======
    strategy:
      fail-fast: false
      matrix:
        python-version: [3.9]
>>>>>>> 0134b061

    steps:
    - name: Checkout Code
      uses: actions/checkout@v3
      with:
        fetch-depth: 0
        submodules: recursive

    - name: Set git urls to https instead of ssh
      run: |
        git config --global url."https://github.com/".insteadOf ssh://git@github.com/

    - name: Get npm cache directory
      id: npm-cache
      run: |
        echo "::set-output name=dir::$(npm config get cache)"

    - name: Cache npm
      uses: actions/cache@v3
      with:
        path: ${{ steps.npm-cache.outputs.dir }}
        key: ${{ runner.os }}-node-${{ hashFiles('**/package-lock.json') }}
        restore-keys: |
          ${{ runner.os }}-node-

    - name: Get pip cache dir
      id: pip-cache
      run: |
        echo "::set-output name=dir::$(pip cache dir)"

    - name: Cache pip
      uses: actions/cache@v3
      with:
        path: ${{ steps.pip-cache.outputs.dir }}
        key: ${{ runner.os }}-pip-${{ hashFiles('**/setup.py') }}
        restore-keys: |
          ${{ runner.os }}-pip-

    - uses: actions/setup-python@v2
      name: Install Python ${{ matrix.python-version }}
      with:
<<<<<<< HEAD
        python-version: "3.9"
=======
        python-version: ${{ matrix.python-version }}
>>>>>>> 0134b061

    - name: Setup Node 16.x
      uses: actions/setup-node@v3
      with:
        node-version: '16.x'

    - name: Test for secrets access
      id: check_secrets
      shell: bash
      run: |
        unset HAS_SIGNING_SECRET
        unset HAS_AWS_SECRET

        if [ -n "$SIGNING_SECRET" ]; then HAS_SIGNING_SECRET='true' ; fi
        echo "::set-output name=HAS_SIGNING_SECRET::${HAS_SIGNING_SECRET}"

        if [ -n "$AWS_SECRET" ]; then HAS_AWS_SECRET='true' ; fi
        echo ::set-output name=HAS_AWS_SECRET::${HAS_AWS_SECRET}
      env:
        SIGNING_SECRET: "${{ secrets.WIN_CODE_SIGN_CERT }}"
        AWS_SECRET: "${{ secrets.INSTALLER_UPLOAD_KEY }}"

    - name: Decode code signing cert into an encrypted file
      if: steps.check_secrets.outputs.HAS_SIGNING_SECRET
      uses: kitek/decode-base64-into-file-action@1.0
      with:
        encoded-value: ${{ secrets.WIN_CODE_SIGN_CERT }}
        destination-file: .\chia-blockchain-gui\win_code_sign_cert.p12

    # Create our own venv outside of the git directory JUST for getting the ACTUAL version so that install can't break it
    - name: Get version number
      id: version_number
      run: |
        python -m venv ..\venv
        . ..\venv\Scripts\Activate.ps1
        pip3 install setuptools_scm
        $env:CHIA_INSTALLER_VERSION = python .\build_scripts\installer-version.py -win
        echo "$env:CHIA_INSTALLER_VERSION"
        echo "::set-output name=CHIA_INSTALLER_VERSION::$env:CHIA_INSTALLER_VERSION"
        deactivate

      # Get the most recent release from chia-plotter-madmax
    - uses: actions/github-script@v6
      id: 'latest-madmax'
      with:
        github-token: ${{ secrets.GITHUB_TOKEN }}
        result-encoding: string
        script: |
          const release = await github.rest.repos.getLatestRelease({
            owner: 'Chia-Network',
            repo: 'chia-plotter-madmax',
          });
          return release.data.tag_name;

    - name: Get latest madmax plotter
      run: |
        mkdir "$env:GITHUB_WORKSPACE\madmax"
        Invoke-WebRequest https://github.com/Chia-Network/chia-plotter-madmax/releases/download/${{ steps.latest-madmax.outputs.result }}/chia_plot-${{ steps.latest-madmax.outputs.result }}.exe -OutFile "$env:GITHUB_WORKSPACE\madmax\chia_plot.exe"
        Invoke-WebRequest https://github.com/Chia-Network/chia-plotter-madmax/releases/download/${{ steps.latest-madmax.outputs.result }}/chia_plot_k34-${{ steps.latest-madmax.outputs.result }}.exe -OutFile "$env:GITHUB_WORKSPACE\madmax\chia_plot_k34.exe"

      # Get the most recent release from bladebit
    - uses: actions/github-script@v6
      id: 'latest-bladebit'
      with:
        github-token: ${{ secrets.GITHUB_TOKEN }}
        result-encoding: string
        script: |
          const release = await github.rest.repos.getLatestRelease({
            owner: 'Chia-Network',
            repo: 'bladebit',
          });
          return release.data.tag_name;

    - name: Get latest bladebit plotter
      run: |
        mkdir "$env:GITHUB_WORKSPACE\bladebit"
        Invoke-WebRequest https://github.com/Chia-Network/bladebit/releases/download/${{ steps.latest-bladebit.outputs.result }}/bladebit-${{ steps.latest-bladebit.outputs.result }}-windows-x86-64.zip -OutFile "$env:GITHUB_WORKSPACE\bladebit\bladebit.zip"
        Expand-Archive -Path "$env:GITHUB_WORKSPACE\bladebit\bladebit.zip" -DestinationPath "$env:GITHUB_WORKSPACE\bladebit\"
        rm "$env:GITHUB_WORKSPACE\bladebit\bladebit.zip"

    - name: Run install script
      env:
        INSTALL_PYTHON_VERSION: ${{ matrix.python-version }}
      run: |
        .\Install.ps1 -d

    - name: Build Windows installer with build_scripts\build_windows.ps1
      env:
        CHIA_INSTALLER_VERSION: ${{ steps.version_number.outputs.CHIA_INSTALLER_VERSION }}
        WIN_CODE_SIGN_PASS: ${{ secrets.WIN_CODE_SIGN_PASS }}
        HAS_SECRET: ${{ steps.check_secrets.outputs.HAS_SIGNING_SECRET }}
      run: |
        $env:path="C:\Program` Files` (x86)\Microsoft` Visual` Studio\2019\Enterprise\SDK\ScopeCppSDK\vc15\VC\bin\;$env:path"
        $env:path="C:\Program` Files` (x86)\Windows` Kits\10\App` Certification` Kit;$env:path"
        git -C .\chia-blockchain-gui status
        .\venv\Scripts\Activate.ps1
        cd .\build_scripts
        .\build_windows.ps1

    - name: Upload Windows exe's to artifacts
      uses: actions/upload-artifact@v3
      with:
        name: Windows-Exe
        path: ${{ github.workspace }}\chia-blockchain-gui\Chia-win32-x64\

    - name: Upload Installer to artifacts
      uses: actions/upload-artifact@v3
      with:
        name: chia-installers-windows-exe-intel
        path: ${{ github.workspace }}\chia-blockchain-gui\release-builds\

    - name: Install AWS CLI
      if: steps.check_secrets.outputs.HAS_AWS_SECRET
      run: |
          msiexec.exe /i https://awscli.amazonaws.com/AWSCLIV2.msi

    - name: Configure AWS Credentials
      if: steps.check_secrets.outputs.HAS_AWS_SECRET
      uses: aws-actions/configure-aws-credentials@v1
      with:
        aws-access-key-id: ${{ secrets.INSTALLER_UPLOAD_KEY }}
        aws-secret-access-key: ${{ secrets.INSTALLER_UPLOAD_SECRET }}
        aws-region: us-west-2

    - name: Upload to s3
      if: steps.check_secrets.outputs.HAS_AWS_SECRET
      env:
        CHIA_INSTALLER_VERSION: ${{ steps.version_number.outputs.CHIA_INSTALLER_VERSION }}
      shell: bash
      run: |
        GIT_SHORT_HASH=$(echo "${GITHUB_SHA}" | cut -c1-8)
        CHIA_DEV_BUILD=${CHIA_INSTALLER_VERSION}-$GIT_SHORT_HASH
        echo ::set-output name=CHIA_DEV_BUILD::${CHIA_DEV_BUILD}
        echo ${CHIA_DEV_BUILD}
        pwd
        aws s3 cp chia-blockchain-gui/release-builds/windows-installer/ChiaSetup-${CHIA_INSTALLER_VERSION}.exe s3://download.chia.net/dev/ChiaSetup-${CHIA_DEV_BUILD}.exe

    - name: Create Checksums
      env:
        CHIA_INSTALLER_VERSION: ${{ steps.version_number.outputs.CHIA_INSTALLER_VERSION }}
      run: |
         certutil.exe -hashfile ${{ github.workspace }}\chia-blockchain-gui\release-builds\windows-installer\ChiaSetup-${{ steps.version_number.outputs.CHIA_INSTALLER_VERSION }}.exe SHA256 > ${{ github.workspace }}\chia-blockchain-gui\release-builds\windows-installer\ChiaSetup-${{ steps.version_number.outputs.CHIA_INSTALLER_VERSION }}.exe.sha256
         ls ${{ github.workspace }}\chia-blockchain-gui\release-builds\windows-installer\

    - name: Install py3createtorrent
      if: startsWith(github.ref, 'refs/tags/')
      run: |
        pip3 install py3createtorrent

    - name: Create torrent
      if: startsWith(github.ref, 'refs/tags/')
      run: |
        py3createtorrent -f -t udp://tracker.opentrackr.org:1337/announce ${{ github.workspace }}\chia-blockchain-gui\release-builds\windows-installer\ChiaSetup-${{ steps.version_number.outputs.CHIA_INSTALLER_VERSION }}.exe -o ${{ github.workspace }}\chia-blockchain-gui\release-builds\windows-installer\ChiaSetup-${{ steps.version_number.outputs.CHIA_INSTALLER_VERSION }}.exe.torrent --webseed https://download.chia.net/install/ChiaSetup-${{ steps.version_number.outputs.CHIA_INSTALLER_VERSION }}.exe
        ls

    - name: Upload Beta Installer
      if: steps.check_secrets.outputs.HAS_AWS_SECRET && github.ref == 'refs/heads/main'
      env:
        CHIA_INSTALLER_VERSION: ${{ steps.version_number.outputs.CHIA_INSTALLER_VERSION }}
      run: |
        aws s3 cp ${{ github.workspace }}\chia-blockchain-gui\release-builds\windows-installer\ChiaSetup-${{ steps.version_number.outputs.CHIA_INSTALLER_VERSION }}.exe s3://download.chia.net/beta/ChiaSetup-latest-beta.exe
        aws s3 cp ${{ github.workspace }}\chia-blockchain-gui\release-builds\windows-installer\ChiaSetup-${{ steps.version_number.outputs.CHIA_INSTALLER_VERSION }}.exe.sha256 s3://download.chia.net/beta/ChiaSetup-latest-beta.exe.sha256

    - name: Upload Release Files
      if: steps.check_secrets.outputs.HAS_AWS_SECRET && startsWith(github.ref, 'refs/tags/')
      env:
        AWS_ACCESS_KEY_ID: ${{ secrets.INSTALLER_UPLOAD_KEY }}
        AWS_SECRET_ACCESS_KEY: ${{ secrets.INSTALLER_UPLOAD_SECRET }}
      run: |
        aws s3 cp ${{ github.workspace }}\chia-blockchain-gui\release-builds\windows-installer\ChiaSetup-${{ steps.version_number.outputs.CHIA_INSTALLER_VERSION }}.exe s3://download.chia.net/install/
        aws s3 cp ${{ github.workspace }}\chia-blockchain-gui\release-builds\windows-installer\ChiaSetup-${{ steps.version_number.outputs.CHIA_INSTALLER_VERSION }}.exe.sha256 s3://download.chia.net/install/
        aws s3 cp ${{ github.workspace }}\chia-blockchain-gui\release-builds\windows-installer\ChiaSetup-${{ steps.version_number.outputs.CHIA_INSTALLER_VERSION }}.exe.torrent s3://download.chia.net/torrents/

    - name: Get tag name
      if: startsWith(github.ref, 'refs/tags/')
      id: tag-name
      run: |
        echo "::set-output name=TAG_NAME::$(echo ${{ github.ref }} | cut -d'/' -f 3)"
        echo "::set-output name=REPO_NAME::$(echo ${{ github.repository }} | cut -d'/' -f 2)"

    - name: Mark installer complete
      if: startsWith(github.ref, 'refs/tags/')
      run: |
        $headers = @{
            Authorization="Bearer ${{ secrets.GLUE_ACCESS_TOKEN }}"
        }
        $data = @{
            chia_ref='${{ steps.tag-name.outputs.TAG_NAME }}'
        }
        $json = $data | ConvertTo-Json
        $response = Invoke-RestMethod '${{ secrets.GLUE_API_URL }}/api/v1/${{ steps.tag-name.outputs.REPO_NAME }}/${{ steps.tag-name.outputs.TAG_NAME }}/success/build-windows' -Method Post -Body $json -ContentType 'application/json' -Headers $headers<|MERGE_RESOLUTION|>--- conflicted
+++ resolved
@@ -22,13 +22,10 @@
     name: Windows 10 Installer
     runs-on: [windows-2019]
     timeout-minutes: 50
-<<<<<<< HEAD
-=======
     strategy:
       fail-fast: false
       matrix:
         python-version: [3.9]
->>>>>>> 0134b061
 
     steps:
     - name: Checkout Code
@@ -70,11 +67,7 @@
     - uses: actions/setup-python@v2
       name: Install Python ${{ matrix.python-version }}
       with:
-<<<<<<< HEAD
-        python-version: "3.9"
-=======
         python-version: ${{ matrix.python-version }}
->>>>>>> 0134b061
 
     - name: Setup Node 16.x
       uses: actions/setup-node@v3
